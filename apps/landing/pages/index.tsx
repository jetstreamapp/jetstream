import React from 'react';
import Head from 'next/head';
import LandingPage from '../components/early-access/LandingPage';
import Footer from '../components/Footer';
import NavBar from '../components/NavBar';
import favicon from '../assets/images/favicon.ico';

export const Index = () => {
  return (
    <div>
      <Head>
        <title>Jetstream</title>
        <link rel="icon" type="image/png" href={favicon}></link>
      </Head>
<<<<<<< HEAD

      <div>
        <div className="relative py-3 px-4 sm:px-6 lg:px-8">
          <NavBar />
        </div>
        <LandingPage />
      </div>

      {/* <div className="relative bg-white overflow-hidden">
        <div className="max-w-screen-xl mx-auto ">
          <div className="relative z-10 pb-8 bg-white sm:pb-16 md:pb-20 lg:max-w-2xl lg:w-full lg:pb-28 xl:pb-32">
            <svg
              className="hidden lg:block absolute right-0 inset-y-0 h-full w-48 text-white transform translate-x-1/2"
              fill="currentColor"
              viewBox="0 0 100 100"
              preserveAspectRatio="none"
            >
              <polygon points="50,0 100,0 50,100 0,100" />
            </svg>
=======
>>>>>>> ae81a27a

      <div>
        <div className="relative py-3 px-4 sm:px-6 lg:px-8">
          <NavBar />
        </div>
<<<<<<< HEAD
      </div> */}
=======
        <LandingPage />
      </div>
>>>>>>> ae81a27a

      <Footer currPage="home" />
    </div>
  );
};

export default Index;<|MERGE_RESOLUTION|>--- conflicted
+++ resolved
@@ -12,7 +12,6 @@
         <title>Jetstream</title>
         <link rel="icon" type="image/png" href={favicon}></link>
       </Head>
-<<<<<<< HEAD
 
       <div>
         <div className="relative py-3 px-4 sm:px-6 lg:px-8">
@@ -21,31 +20,6 @@
         <LandingPage />
       </div>
 
-      {/* <div className="relative bg-white overflow-hidden">
-        <div className="max-w-screen-xl mx-auto ">
-          <div className="relative z-10 pb-8 bg-white sm:pb-16 md:pb-20 lg:max-w-2xl lg:w-full lg:pb-28 xl:pb-32">
-            <svg
-              className="hidden lg:block absolute right-0 inset-y-0 h-full w-48 text-white transform translate-x-1/2"
-              fill="currentColor"
-              viewBox="0 0 100 100"
-              preserveAspectRatio="none"
-            >
-              <polygon points="50,0 100,0 50,100 0,100" />
-            </svg>
-=======
->>>>>>> ae81a27a
-
-      <div>
-        <div className="relative py-3 px-4 sm:px-6 lg:px-8">
-          <NavBar />
-        </div>
-<<<<<<< HEAD
-      </div> */}
-=======
-        <LandingPage />
-      </div>
->>>>>>> ae81a27a
-
       <Footer currPage="home" />
     </div>
   );
