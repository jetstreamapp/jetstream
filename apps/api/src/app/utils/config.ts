/* eslint-disable @typescript-eslint/camelcase */
import * as dotenv from 'dotenv';
<<<<<<< HEAD
import { AuthenticateOptions } from 'passport';
=======
>>>>>>> ae81a27a
import * as Auth0Strategy from 'passport-auth0';
dotenv.config();

interface AuthorizationParamsOptions {
  audience?: string;
  connection?: string;
  prompt?: string;
  screen_hint?: string;
  connection_scope?: string;
  login_hint?: string;
  acr_values?: string;
  maxAge?: number;
  nonce?: string;
}

// Monkey Patch Auth0Strategy to allow directing a user to the login page
// :sob: - https://github.com/auth0/passport-auth0/issues/53
// https://auth0.com/docs/universal-login/new-experience#signup
// https://github.com/auth0/passport-auth0/blob/096f789bea36a45a18d1a06accdd73decfb65131/lib/index.js#L99
(Auth0Strategy as any).prototype.authorizationParams = function (options: AuthorizationParamsOptions) {
  options = options || {};

  const params: any = {};
  if (options.connection && typeof options.connection === 'string') {
    params.connection = options.connection;

    if (options.connection_scope && typeof options.connection_scope === 'string') {
      params.connection_scope = options.connection_scope;
    }
  }

  if (options.audience && typeof options.audience === 'string') {
    params.audience = options.audience;
  }

  if (options.prompt && typeof options.prompt === 'string') {
    params.prompt = options.prompt;
  }

  if (options.login_hint && typeof options.login_hint === 'string') {
    params.login_hint = options.login_hint;
  }

  // This was added - now screen_hint can be passed as an Passport option
  if (options.screen_hint && typeof options.screen_hint === 'string') {
    params.screen_hint = options.screen_hint;
  }

  if (options.acr_values && typeof options.acr_values === 'string') {
    params.acr_values = options.acr_values;
  }

  const strategyOptions = this.options;
  if (strategyOptions && typeof strategyOptions.maxAge === 'number') {
    params.max_age = strategyOptions.maxAge;
  }

  if (this.authParams && typeof this.authParams.nonce === 'string') {
    params.nonce = this.authParams.nonce;
  }

  return params;
};<|MERGE_RESOLUTION|>--- conflicted
+++ resolved
@@ -1,9 +1,5 @@
 /* eslint-disable @typescript-eslint/camelcase */
 import * as dotenv from 'dotenv';
-<<<<<<< HEAD
-import { AuthenticateOptions } from 'passport';
-=======
->>>>>>> ae81a27a
 import * as Auth0Strategy from 'passport-auth0';
 dotenv.config();
 
