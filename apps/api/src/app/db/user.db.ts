import { getExceptionLog, logger, prisma } from '@jetstream/api-config';
import { UserProfileSession } from '@jetstream/auth/types';
import { Entitlement, Prisma, User } from '@prisma/client';

const userSelect: Prisma.UserSelect = {
  appMetadata: true,
  createdAt: true,
  email: true,
  id: true,
  name: true,
  nickname: true,
  picture: true,
  preferences: {
    select: {
      skipFrontdoorLogin: true,
    },
  },
<<<<<<< HEAD
  subscriptions: {
    where: { status: 'ACTIVE' },
    take: 1,
    select: {
      id: true,
      providerId: true,
      customerId: true,
      planId: true,
      status: true,
=======
  entitlements: {
    select: {
      recordSync: true,
      chromeExtension: true,
>>>>>>> 2f608026
    },
  },
  updatedAt: true,
  userId: true,
};

const FullUserFacingProfileSelect = Prisma.validator<Prisma.UserSelect & { hasPasswordSet?: boolean }>()({
  id: true,
  userId: true,
  name: true,
  email: true,
  emailVerified: true,
  appMetadata: false,
  picture: true,
  preferences: true,
  hasPasswordSet: true,
  identities: {
    select: {
      type: true,
      email: true,
      emailVerified: true,
      familyName: true,
      givenName: true,
      name: true,
      picture: true,
      provider: true,
      providerAccountId: true,
      isPrimary: true,
      username: true,
      createdAt: true,
      updatedAt: true,
    },
  },
  authFactors: {
    select: {
      type: true,
      enabled: true,
      createdAt: true,
      updatedAt: true,
    },
  },
  subscriptions: {
    where: { status: 'ACTIVE' },
    take: 1,
    select: {
      id: true,
      providerId: true,
      customerId: true,
      planId: true,
      status: true,
    },
  },
  createdAt: true,
  updatedAt: true,
});

const UserFacingProfileSelect = Prisma.validator<Prisma.UserSelect>()({
  id: true,
  userId: true,
  name: true,
  email: true,
  emailVerified: true,
  picture: true,
  preferences: true,
});

export async function findUserWithIdentitiesById(id: string) {
  return await prisma.user.findUniqueOrThrow({
    select: FullUserFacingProfileSelect,
    where: { id },
  });
}

export const findById = (id: string) => {
  return prisma.user.findFirstOrThrow({ where: { id }, select: userSelect });
};

export const findIdByUserIdUserFacing = ({ userId }: { userId: string }) => {
  return prisma.user.findFirstOrThrow({ where: { id: userId }, select: UserFacingProfileSelect });
};

export const checkUserEntitlement = ({
  userId,
  entitlement,
}: {
  userId: string;
  entitlement: keyof Omit<Entitlement, 'id' | 'userId' | 'createdAt' | 'updatedAt'>;
}): Promise<boolean> => {
  return prisma.entitlement.count({ where: { userId, [entitlement]: true } }).then((result) => result > 0);
};

export async function updateUser(
  user: UserProfileSession,
  data: { name?: string; preferences?: { skipFrontdoorLogin: boolean } }
): Promise<User> {
  try {
    const existingUser = await prisma.user.findUniqueOrThrow({
      where: { id: user.id },
      select: { id: true, name: true, preferences: { select: { skipFrontdoorLogin: true } } },
    });
    const skipFrontdoorLogin = data.preferences?.skipFrontdoorLogin ?? (existingUser?.preferences?.skipFrontdoorLogin || false);
    const updatedUser = await prisma.user.update({
      where: { id: user.id },
      data: {
        name: data.name ?? existingUser.name,
        preferences: {
          upsert: {
            create: { skipFrontdoorLogin },
            update: { skipFrontdoorLogin },
          },
        },
      },
      select: userSelect,
    });
    return updatedUser;
  } catch (ex) {
    logger.error({ user, ...getExceptionLog(ex) }, '[DB][USER][UPDATE][ERROR]');
    throw ex;
  }
}

export async function deleteUserAndAllRelatedData(userId: string): Promise<void> {
  const existingUser = await prisma.user.findFirstOrThrow({ where: { id: userId }, select: { id: true } });
  if (!existingUser) {
    throw new Error(`User with id ${userId} not found`);
  }
  // This cascades to delete all related data
  await prisma.user.delete({ where: { id: userId } });
  await prisma.sessions.deleteMany({
    where: {
      sess: {
        path: ['user', 'id'],
        equals: userId,
      },
    },
  });
}<|MERGE_RESOLUTION|>--- conflicted
+++ resolved
@@ -15,7 +15,12 @@
       skipFrontdoorLogin: true,
     },
   },
-<<<<<<< HEAD
+  entitlements: {
+    select: {
+      recordSync: true,
+      chromeExtension: true,
+    },
+  },
   subscriptions: {
     where: { status: 'ACTIVE' },
     take: 1,
@@ -25,12 +30,6 @@
       customerId: true,
       planId: true,
       status: true,
-=======
-  entitlements: {
-    select: {
-      recordSync: true,
-      chromeExtension: true,
->>>>>>> 2f608026
     },
   },
   updatedAt: true,
@@ -95,6 +94,17 @@
   emailVerified: true,
   picture: true,
   preferences: true,
+  subscriptions: {
+    where: { status: 'ACTIVE' },
+    take: 1,
+    select: {
+      id: true,
+      providerId: true,
+      customerId: true,
+      planId: true,
+      status: true,
+    },
+  },
 });
 
 export async function findUserWithIdentitiesById(id: string) {
@@ -105,11 +115,11 @@
 }
 
 export const findById = (id: string) => {
-  return prisma.user.findFirstOrThrow({ where: { id }, select: userSelect });
+  return prisma.user.findFirstOrThrow({ where: { id }, select: UserFacingProfileSelect });
 };
 
 export const findIdByUserIdUserFacing = ({ userId }: { userId: string }) => {
-  return prisma.user.findFirstOrThrow({ where: { id: userId }, select: UserFacingProfileSelect });
+  return prisma.user.findFirstOrThrow({ where: { id: userId }, select: UserFacingProfileSelect }).then(({ id }) => id);
 };
 
 export const checkUserEntitlement = ({
