--- conflicted
+++ resolved
@@ -1,11 +1,7 @@
 import { ENV } from '@jetstream/api-config';
 import express from 'express';
 import Router from 'express-promise-router';
-<<<<<<< HEAD
-=======
-import multer from 'multer';
 import { getAnnouncements } from '../announcements';
->>>>>>> bfbc749a
 import { routeDefinition as imageController } from '../controllers/image.controller';
 import { routeDefinition as jetstreamOrganizationsController } from '../controllers/jetstream-organizations.controller';
 import { routeDefinition as orgsController } from '../controllers/orgs.controller';
@@ -27,12 +23,8 @@
 
 // used to make sure the user is authenticated and can communicate with the server
 routes.get('/heartbeat', (req: express.Request, res: express.Response) => {
-<<<<<<< HEAD
   // eslint-disable-next-line @typescript-eslint/no-explicit-any
-  sendJson(res as any, { version: ENV.GIT_VERSION || null });
-=======
-  sendJson(res, { version: ENV.GIT_VERSION || null, announcements: getAnnouncements() });
->>>>>>> bfbc749a
+  sendJson(res as any, { version: ENV.GIT_VERSION || null, announcements: getAnnouncements() });
 });
 
 /**
