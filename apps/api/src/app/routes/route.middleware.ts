--- conflicted
+++ resolved
@@ -190,12 +190,7 @@
     }
   }
 
-<<<<<<< HEAD
   if (user && user.id !== PLACEHOLDER_USER_ID && !pendingVerification) {
-    telemetryAddUserToAttributes(user);
-=======
-  if (user && !pendingVerification) {
->>>>>>> ed8aaebf
     return next();
   }
 
