import { logger } from '@jetstream/shared/client-logger';
import { fetchFields, getFieldKey, sortQueryFieldsStr } from '@jetstream/shared/ui-utils';
import { FieldWrapper, MapOf, QueryFields, SalesforceOrgUi, QueryFieldWithPolymorphic } from '@jetstream/types';
import { AutoFullHeightContainer, SobjectFieldList } from '@jetstream/ui';
import isEmpty from 'lodash/isEmpty';
import React, { Fragment, FunctionComponent, useEffect, useState } from 'react';
import { useRecoilState, useRecoilValue, useSetRecoilState } from 'recoil';
import { orderStringsBy } from '@jetstream/shared/utils';
import { selectedOrgState } from '../../../app-state';
import * as fromQueryState from '../query.state';

// separator used on key of suquery fields - this are omitted from field selection
const CHILD_FIELD_SEPARATOR = `~`;

export interface QueryFieldsProps {
  selectedSObject: string;
  onSelectionChanged: (fields: { field: string; polymorphicObj: string }[]) => void;
  // onFieldsFetched: (queryFields: MapOf<QueryFields>) => void;
}

function getQueryFieldKey(selectedOrg: SalesforceOrgUi, selectedSObject: string) {
  return `${selectedOrg?.uniqueId}-${selectedSObject}`;
}

export const QueryFieldsComponent: FunctionComponent<QueryFieldsProps> = ({ selectedSObject, onSelectionChanged }) => {
  // const [queryFieldsMap, setQueryFieldsMap] = useState<MapOf<QueryFields>>({});
  const [queryFieldsMap, setQueryFieldsMap] = useRecoilState(fromQueryState.queryFieldsMapState);
  const [queryFieldsKey, setQueryFieldsKey] = useRecoilState(fromQueryState.queryFieldsKey);
  const setChildRelationships = useSetRecoilState(fromQueryState.queryChildRelationships);
  const [baseKey, setBaseKey] = useState<string>(`${selectedSObject}|`);
  const selectedOrg = useRecoilValue(selectedOrgState);

  // Fetch fields for base object if the selected object changes
  useEffect(() => {
    const fieldKey = getQueryFieldKey(selectedOrg, selectedSObject);
    if (isEmpty(queryFieldsMap) || fieldKey !== queryFieldsKey) {
      // init query fields when object changes
      let tempQueryFieldsMap: MapOf<QueryFields> = {};
      setQueryFieldsMap(tempQueryFieldsMap);
      if (selectedSObject) {
        const BASE_KEY = `${selectedSObject}|`;
        setBaseKey(BASE_KEY);
        tempQueryFieldsMap = { ...tempQueryFieldsMap };
        tempQueryFieldsMap[BASE_KEY] = {
          key: BASE_KEY,
          expanded: true,
          loading: true,
          isPolymorphic: false,
          hasError: false,
          filterTerm: '',
          sobject: selectedSObject,
          fields: {},
          visibleFields: new Set(),
          selectedFields: new Set(),
        };
        setChildRelationships([]);
        setQueryFieldsMap(tempQueryFieldsMap);
        setQueryFieldsKey(getQueryFieldKey(selectedOrg, selectedSObject));
        (async () => {
          tempQueryFieldsMap = { ...tempQueryFieldsMap };
          try {
            tempQueryFieldsMap[BASE_KEY] = await fetchFields(selectedOrg, tempQueryFieldsMap[BASE_KEY], BASE_KEY);
            tempQueryFieldsMap[BASE_KEY] = { ...tempQueryFieldsMap[BASE_KEY], loading: false };
            setChildRelationships(tempQueryFieldsMap[BASE_KEY].childRelationships || []);
            if (tempQueryFieldsMap[BASE_KEY].fields.Id) {
              tempQueryFieldsMap[BASE_KEY].selectedFields.add('Id');
              emitSelectedFieldsChanged(tempQueryFieldsMap);
            }
          } catch (ex) {
            logger.warn('Query SObject error', ex);
            tempQueryFieldsMap[BASE_KEY] = { ...tempQueryFieldsMap[BASE_KEY], loading: false, hasError: true };
          } finally {
            setQueryFieldsMap(tempQueryFieldsMap);
          }
        })();
      }
    }
    // eslint-disable-next-line react-hooks/exhaustive-deps
  }, [selectedOrg, selectedSObject]);

  function emitSelectedFieldsChanged(fieldsMap: MapOf<QueryFields> = queryFieldsMap) {
<<<<<<< HEAD
    const fields: QueryFieldWithPolymorphic[] = Object.values(fieldsMap)
      .filter((queryField) => !queryField.key.includes(CHILD_FIELD_SEPARATOR))
      .flatMap((queryField) => {
        const basePath = queryField.key.replace(/.+\|/, '');
        return sortQueryFieldsStr(Array.from(queryField.selectedFields))
          .map((fieldKey) => `${basePath}${fieldKey}`)
          .map((field) => ({ field, polymorphicObj: queryField.isPolymorphic ? queryField.sobject : undefined }));
      });
=======
    const fields = sortQueryFieldsStr(
      orderStringsBy(
        Object.values(fieldsMap)
          .filter((queryField) => !queryField.key.includes(CHILD_FIELD_SEPARATOR))
          .flatMap((queryField) => {
            const basePath = queryField.key.replace(/.+\|/, '');
            return Array.from(queryField.selectedFields).map((fieldKey) => `${basePath}${fieldKey}`);
          })
      )
    );
>>>>>>> 065c860e
    onSelectionChanged(fields);
  }

  async function handleToggleFieldExpand(parentKey: string, field: FieldWrapper, relatedSobject: string) {
    const key = getFieldKey(parentKey, field.metadata);
    // if field is already initialized
    const clonedQueryFieldsMap = { ...queryFieldsMap };
    if (clonedQueryFieldsMap[key] && clonedQueryFieldsMap[key].sobject === relatedSobject) {
      clonedQueryFieldsMap[key] = { ...clonedQueryFieldsMap[key], expanded: !clonedQueryFieldsMap[key].expanded };
    } else {
      // this is a new expansion that we have not seen, we need to fetch the fields and init the object
      clonedQueryFieldsMap[key] = {
        key,
        expanded: true,
        loading: true,
        hasError: false,
        filterTerm: '',
        sobject: relatedSobject,
        isPolymorphic: Array.isArray(field.relatedSobject),
        fields: {},
        visibleFields: new Set(),
        selectedFields: new Set(),
      };
      // fetch fields and update once resolved
      (async () => {
        try {
          clonedQueryFieldsMap[key] = await fetchFields(selectedOrg, clonedQueryFieldsMap[key], key);
          // ensure selected object did not change
          if (clonedQueryFieldsMap[key]) {
            clonedQueryFieldsMap[key] = { ...clonedQueryFieldsMap[key], loading: false };
            setQueryFieldsMap(clonedQueryFieldsMap);
          }
        } catch (ex) {
          logger.warn('Query SObject error', ex);
          clonedQueryFieldsMap[key] = { ...clonedQueryFieldsMap[key], loading: false, hasError: true };
        } finally {
          setQueryFieldsMap(clonedQueryFieldsMap);
        }
      })();
    }
    setQueryFieldsMap({ ...clonedQueryFieldsMap });
  }

  async function handleErrorReattempt(key: string) {
    const clonedQueryFieldsMap = { ...queryFieldsMap };
    clonedQueryFieldsMap[key] = { ...clonedQueryFieldsMap[key], loading: true, hasError: false };
    setQueryFieldsMap({ ...clonedQueryFieldsMap });

    // This is a candidate to pull into shared function
    try {
      clonedQueryFieldsMap[key] = await fetchFields(selectedOrg, clonedQueryFieldsMap[key], key);
      // ensure selected object did not change
      if (clonedQueryFieldsMap[key]) {
        clonedQueryFieldsMap[key] = { ...clonedQueryFieldsMap[key], loading: false };
        setQueryFieldsMap(clonedQueryFieldsMap);
      }
    } catch (ex) {
      logger.warn('Query SObject error', ex);
      clonedQueryFieldsMap[key] = { ...clonedQueryFieldsMap[key], loading: false, hasError: true };
    } finally {
      setQueryFieldsMap(clonedQueryFieldsMap);
    }
  }

  function handleFieldSelection(key: string, field: FieldWrapper) {
    if (queryFieldsMap[key]) {
      const clonedFieldsMapItem = queryFieldsMap[key];
      if (clonedFieldsMapItem.selectedFields.has(field.name)) {
        clonedFieldsMapItem.selectedFields.delete(field.name);
      } else {
        clonedFieldsMapItem.selectedFields.add(field.name);
      }
      setQueryFieldsMap(queryFieldsMap);
      emitSelectedFieldsChanged(queryFieldsMap);
    }
  }

  /**
   * @param key sobject key
   * @param value select all = true/false
   * @param impactedKeys children may have filtered data locally, so keys are passed in to specify the specific fields
   */
  function handleFieldSelectAll(key: string, value: boolean, impactedKeys: string[]) {
    if (queryFieldsMap[key]) {
      const clonedQueryFieldsMap = { ...queryFieldsMap };
      if (value) {
        // keep existing fields and add newly selected fields
        clonedQueryFieldsMap[key] = {
          ...clonedQueryFieldsMap[key],
          selectedFields: new Set(Array.from(clonedQueryFieldsMap[key].selectedFields).concat(impactedKeys)),
        };
      } else {
        // remove visible fields from list (this could be all or only some of the fields)
        const selectedFields = new Set(clonedQueryFieldsMap[key].selectedFields);
        impactedKeys.forEach((field) => selectedFields.delete(field));
        clonedQueryFieldsMap[key] = { ...clonedQueryFieldsMap[key], selectedFields };
      }
      setQueryFieldsMap(clonedQueryFieldsMap);
      emitSelectedFieldsChanged(clonedQueryFieldsMap);
    }
  }

  function handleFieldFilterChanged(key: string, filterTerm: string) {
    if (queryFieldsMap[key] && queryFieldsMap[key].filterTerm !== filterTerm) {
      const clonedQueryFieldsMap = { ...queryFieldsMap };
      const tempQueryField: QueryFields = { ...clonedQueryFieldsMap[key], filterTerm: filterTerm || '' };
      filterTerm = (filterTerm || '').toLocaleLowerCase();
      if (!filterTerm) {
        tempQueryField.visibleFields = new Set(Object.keys(tempQueryField.fields));
      } else {
        tempQueryField.visibleFields = new Set(
          Object.values(tempQueryField.fields)
            .filter(
              (field) =>
                field.filterText.includes(filterTerm) ||
                (!!field.relationshipKey && queryFieldsMap[field.relationshipKey] && queryFieldsMap[field.relationshipKey].expanded)
            )
            .map((field) => field.name)
        );
      }
      clonedQueryFieldsMap[key] = tempQueryField;
      setQueryFieldsMap(clonedQueryFieldsMap);
    }
  }

  return (
    <Fragment>
      {selectedSObject && queryFieldsMap[baseKey] && (
        <AutoFullHeightContainer bottomBuffer={25}>
          <SobjectFieldList
            level={0}
            itemKey={baseKey}
            queryFieldsMap={queryFieldsMap}
            sobject={selectedSObject}
            errorReattempt={handleErrorReattempt}
            onToggleExpand={handleToggleFieldExpand}
            onSelectField={handleFieldSelection}
            onSelectAll={handleFieldSelectAll}
            onFilterChanged={handleFieldFilterChanged}
          />
        </AutoFullHeightContainer>
      )}
    </Fragment>
  );
};

export default QueryFieldsComponent;<|MERGE_RESOLUTION|>--- conflicted
+++ resolved
@@ -5,7 +5,6 @@
 import isEmpty from 'lodash/isEmpty';
 import React, { Fragment, FunctionComponent, useEffect, useState } from 'react';
 import { useRecoilState, useRecoilValue, useSetRecoilState } from 'recoil';
-import { orderStringsBy } from '@jetstream/shared/utils';
 import { selectedOrgState } from '../../../app-state';
 import * as fromQueryState from '../query.state';
 
@@ -79,7 +78,25 @@
   }, [selectedOrg, selectedSObject]);
 
   function emitSelectedFieldsChanged(fieldsMap: MapOf<QueryFields> = queryFieldsMap) {
-<<<<<<< HEAD
+    // const fields: QueryFieldWithPolymorphic[] = Object.values(fieldsMap)
+    //   .filter((queryField) => !queryField.key.includes(CHILD_FIELD_SEPARATOR))
+    //   .flatMap((queryField) => {
+    //     const basePath = queryField.key.replace(/.+\|/, '');
+    //     return sortQueryFieldsStr(Array.from(queryField.selectedFields))
+    //       .map((fieldKey) => `${basePath}${fieldKey}`)
+    //       .map((field) => ({ field, polymorphicObj: queryField.isPolymorphic ? queryField.sobject : undefined }));
+    //   });
+
+    // const fields = sortQueryFieldsStr(
+    //   orderStringsBy(
+    //     Object.values(fieldsMap)
+    //       .filter((queryField) => !queryField.key.includes(CHILD_FIELD_SEPARATOR))
+    //       .flatMap((queryField) => {
+    //         const basePath = queryField.key.replace(/.+\|/, '');
+    //         return Array.from(queryField.selectedFields).map((fieldKey) => `${basePath}${fieldKey}`);
+    //       })
+    //   )
+    // );
     const fields: QueryFieldWithPolymorphic[] = Object.values(fieldsMap)
       .filter((queryField) => !queryField.key.includes(CHILD_FIELD_SEPARATOR))
       .flatMap((queryField) => {
@@ -88,18 +105,7 @@
           .map((fieldKey) => `${basePath}${fieldKey}`)
           .map((field) => ({ field, polymorphicObj: queryField.isPolymorphic ? queryField.sobject : undefined }));
       });
-=======
-    const fields = sortQueryFieldsStr(
-      orderStringsBy(
-        Object.values(fieldsMap)
-          .filter((queryField) => !queryField.key.includes(CHILD_FIELD_SEPARATOR))
-          .flatMap((queryField) => {
-            const basePath = queryField.key.replace(/.+\|/, '');
-            return Array.from(queryField.selectedFields).map((fieldKey) => `${basePath}${fieldKey}`);
-          })
-      )
-    );
->>>>>>> 065c860e
+
     onSelectionChanged(fields);
   }
 
