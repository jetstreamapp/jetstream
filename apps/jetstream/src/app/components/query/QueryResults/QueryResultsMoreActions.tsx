import { logger } from '@jetstream/shared/client-logger';
import { ANALYTICS_KEYS } from '@jetstream/shared/constants';
import { useNonInitialEffect } from '@jetstream/shared/ui-utils';
import { REGEX, pluralizeIfMultiple } from '@jetstream/shared/utils';
import { AsyncJobNew, Maybe, SalesforceOrgUi } from '@jetstream/types';
<<<<<<< HEAD
import { DropDown, Input, Tooltip, getSfdcRetUrl, salesforceLoginAndRedirect, useConfirmation } from '@jetstream/ui';
=======
import { DropDown, getSfdcRetUrl, salesforceLoginAndRedirect, useConfirmation } from '@jetstream/ui';
>>>>>>> fc6f233b
import { Fragment, FunctionComponent, useState } from 'react';
import { Query } from 'soql-parser-js';
import { useAmplitude } from '../../core/analytics';
import * as fromJetstreamEvents from '../../core/jetstream-events';
import BulkUpdateFromQueryModal from './BulkUpdateFromQuery/BulkUpdateFromQueryModal';
import QueryResultsGetRecAsApexModal from './QueryResultsGetRecAsApexModal';

export const MAX_BULK = 10000;
const MAX_NEW_TABS = 50;

const BatchSize = ({ onBatchSizeChange }: { onBatchSizeChange: (val: number) => void }) => {
  const [batchSize, setBatchSize] = useState(10_000);
  useNonInitialEffect(() => {
    onBatchSizeChange(batchSize);
    // eslint-disable-next-line react-hooks/exhaustive-deps
  }, [batchSize]);

  return (
    <Input
      label="Batch Size"
      isRequired={true}
      hasError={!batchSize || batchSize > MAX_BULK || batchSize < 1}
      errorMessageId="batch-size-error"
      errorMessage="Batch size must be between 1 and 10,000"
      labelHelp="The batch size determines how many records will be deleted at a time. Only change this if you are experiencing issues with Salesforce governor limits."
    >
      <input
        id="batch-size"
        className="slds-input"
        placeholder="Set batch size"
        value={String(batchSize)}
        aria-describedby={'batch-size-error'}
        onChange={(ev) => {
          setBatchSize(parseInt(ev.target.value.replaceAll(REGEX.NOT_NUMERIC, '') || '0', 10));
        }}
      />
    </Input>
  );
};

export interface QueryResultsMoreActionsProps {
  selectedOrg: SalesforceOrgUi;
  sObject?: Maybe<string>;
  parsedQuery: Maybe<Query>;
  disabled?: boolean;
  records: any[];
  filteredRows: any[];
  selectedRows: any[];
  totalRecordCount: number;
  refreshRecords: () => void;
  onCreateNewRecord: () => void;
}

export const QueryResultsMoreActions: FunctionComponent<QueryResultsMoreActionsProps> = ({
  selectedOrg,
  sObject,
  parsedQuery,
  disabled,
  records,
  filteredRows,
  selectedRows,
  totalRecordCount,
  refreshRecords,
  onCreateNewRecord,
}) => {
  const { trackEvent } = useAmplitude();
  const confirm = useConfirmation();
  const [openModal, setOpenModal] = useState<false | 'bulk-update' | 'apex'>(false);
  const [batchSize, setBatchSize] = useState(10_000);

  function handleAction(id: 'bulk-delete' | 'get-as-apex' | 'open-in-new-tab' | 'bulk-update' | 'new-record') {
    logger.log({ id, selectedRows });
    switch (id) {
      case 'bulk-update': {
        setOpenModal('bulk-update');
        break;
      }
      case 'new-record': {
        onCreateNewRecord();
        break;
      }
      case 'bulk-delete': {
        if (!selectedRows) {
          return;
        }
        const recordCountText = `${selectedRows.length} ${pluralizeIfMultiple('Record', selectedRows)}`;
        // TODO: if user submits with invalid value, then keep it open and add error message
        confirm({
          submitDisabled: !batchSize || batchSize > MAX_BULK || batchSize < 1,
          content: (
            <div className="slds-m-around_medium">
              <p className="slds-align_absolute-center slds-m-bottom_small">
                Are you sure you want to <span className="slds-text-color_destructive slds-p-left_xx-small">delete {recordCountText}</span>?
              </p>
              <p>
                <strong>These records will be deleted from Salesforce.</strong> If you want to recover deleted records you can use the
                Salesforce recycle bin.
              </p>
              <BatchSize
                onBatchSizeChange={(ev) => {
                  setBatchSize(ev);
                }}
              />
            </div>
          ),
        })
          .then(() => {
            const jobs: AsyncJobNew[] = [{ type: 'BulkDelete', title: `Delete ${recordCountText}`, org: selectedOrg, meta: selectedRows }];
            fromJetstreamEvents.emit({ type: 'newJob', payload: jobs });
            trackEvent(ANALYTICS_KEYS.query_BulkDelete, { numRecords: selectedRows.length, source: 'HEADER_ACTION' });
          })
          .catch((ex) => {
            logger.info(ex);
            // user cancelled
          });
        break;
      }
      case 'get-as-apex': {
        if (!selectedRows) {
          return;
        }
        setOpenModal('apex');
        break;
      }
      case 'open-in-new-tab': {
        if (!selectedRows) {
          return;
        }
        (selectedRows.length <= 15
          ? Promise.resolve()
          : confirm({
              content: (
                <div className="slds-m-around_medium">
                  <p className="slds-align_absolute-center slds-m-bottom_small">
                    You have a lot of records selected, are you sure you want to open {Math.min(selectedRows.length, MAX_NEW_TABS)} tabs?
                  </p>
                  {selectedRows.length > MAX_NEW_TABS && (
                    <p className="slds-align_absolute-center">
                      Only the first {MAX_NEW_TABS} records will be opened to prevent your browser from crashing.
                    </p>
                  )}
                </div>
              ),
            })
        ).then(() => {
          selectedRows.slice(0, MAX_NEW_TABS).forEach((record) => {
            const { url } = getSfdcRetUrl(record, record.Id);
            salesforceLoginAndRedirect({
              org: selectedOrg,
              returnUrl: url,
              skipFrontDoorAuth: true,
            });
          });
        });
        break;
      }
      default:
        break;
    }
  }

  function handleBulkUpdateModalClose(didUpdate = false) {
    setOpenModal(false);
    didUpdate && refreshRecords();
  }

  return (
    <Fragment>
      <DropDown
        className="slds-m-right_xx-small"
        dropDownClassName="slds-dropdown_actions"
        position="right"
        leadingIcon={{ icon: 'settings', type: 'utility', description: 'More Actions' }}
        actionText="Record actions"
        disabled={disabled}
        items={[
          {
            id: 'bulk-update',
            subheader: 'Actions',
            value: 'Bulk update records',
            disabled: !sObject || !totalRecordCount || !parsedQuery,
            icon: {
              icon: 'upload',
              type: 'utility',
            },
          },
          {
            id: 'new-record',
            value: 'Create new record',
            disabled: !sObject || !parsedQuery,
            trailingDivider: true,
            icon: {
              icon: 'record_create',
              type: 'utility',
            },
          },
          {
            id: 'bulk-delete',
            subheader: 'Selected Record Actions',
            value: 'Delete Selected Records',
            disabled: disabled || selectedRows.length === 0,
            icon: {
              icon: 'delete',
              type: 'utility',
            },
          },
          {
            id: 'get-as-apex',
            value: 'Convert selected records to Apex',
            disabled: disabled || selectedRows.length === 0,
            icon: {
              icon: 'apex',
              type: 'utility',
            },
          },
          {
            id: 'open-in-new-tab',
            value: 'Open selected records in Salesforce',
            disabled: disabled || selectedRows.length === 0,
            icon: {
              icon: 'new_window',
              type: 'utility',
            },
          },
        ]}
        onSelected={(item) => handleAction(item as 'bulk-delete' | 'get-as-apex' | 'open-in-new-tab' | 'bulk-update' | 'new-record')}
      />

      {openModal === 'bulk-update' && sObject && totalRecordCount && parsedQuery && (
        <BulkUpdateFromQueryModal
          selectedOrg={selectedOrg}
          sobject={sObject}
          parsedQuery={parsedQuery}
          records={records || []}
          filteredRecords={filteredRows}
          selectedRecords={selectedRows}
          totalRecordCount={totalRecordCount || 0}
          onModalClose={handleBulkUpdateModalClose}
        />
      )}

      {openModal === 'apex' && sObject && (
        <QueryResultsGetRecAsApexModal org={selectedOrg} records={selectedRows} sobjectName={sObject} onClose={() => setOpenModal(false)} />
      )}
    </Fragment>
  );
};

export default QueryResultsMoreActions;<|MERGE_RESOLUTION|>--- conflicted
+++ resolved
@@ -3,11 +3,7 @@
 import { useNonInitialEffect } from '@jetstream/shared/ui-utils';
 import { REGEX, pluralizeIfMultiple } from '@jetstream/shared/utils';
 import { AsyncJobNew, Maybe, SalesforceOrgUi } from '@jetstream/types';
-<<<<<<< HEAD
-import { DropDown, Input, Tooltip, getSfdcRetUrl, salesforceLoginAndRedirect, useConfirmation } from '@jetstream/ui';
-=======
-import { DropDown, getSfdcRetUrl, salesforceLoginAndRedirect, useConfirmation } from '@jetstream/ui';
->>>>>>> fc6f233b
+import { DropDown, Input, getSfdcRetUrl, salesforceLoginAndRedirect, useConfirmation } from '@jetstream/ui';
 import { Fragment, FunctionComponent, useState } from 'react';
 import { Query } from 'soql-parser-js';
 import { useAmplitude } from '../../core/analytics';
