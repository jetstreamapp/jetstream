--- conflicted
+++ resolved
@@ -17,21 +17,13 @@
 import { getRecordIdFromAttributes, getSObjectNameFromAttributes, splitArrayToMaxSize } from '@jetstream/shared/utils';
 import {
   AsyncJob,
-<<<<<<< HEAD
+  AsyncJobNew,
   CloneEditView,
   QueryResults as IQueryResults,
   MapOf,
   Maybe,
   SalesforceOrgUi,
   SalesforceRecord,
-=======
-  AsyncJobNew,
-  CloneEditView,
-  MapOf,
-  Maybe,
-  SalesforceOrgUi,
-  Record as SalesforceRecord,
->>>>>>> fc6f233b
   SobjectCollectionResponse,
 } from '@jetstream/types';
 import {
