--- conflicted
+++ resolved
@@ -11,13 +11,8 @@
   ToolbarItemActions,
   ToolbarItemGroup,
 } from '@jetstream/ui';
-<<<<<<< HEAD
-import { isNumber } from 'lodash';
+import isNumber from 'lodash/isNumber';
 import { ChangeEvent, FunctionComponent, useCallback, useEffect, useState } from 'react';
-=======
-import isNumber from 'lodash/isNumber';
-import { ChangeEvent, FunctionComponent, useEffect, useState } from 'react';
->>>>>>> 68c9be94
 import { Link } from 'react-router-dom';
 import { useRecoilCallback, useRecoilValue, useSetRecoilState } from 'recoil';
 import { selectedOrgState } from '../../../app-state';
