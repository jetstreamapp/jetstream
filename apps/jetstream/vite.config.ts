/// <reference types="vitest" />
import { nxViteTsPaths } from '@nx/vite/plugins/nx-tsconfig-paths.plugin';
import react from '@vitejs/plugin-react';
import dns from 'dns';
<<<<<<< HEAD
import { PluginOption, defineConfig } from 'vite';
import { VitePWA } from 'vite-plugin-pwa';
import viteTsConfigPaths from 'vite-tsconfig-paths';
=======
import { defineConfig } from 'vite';
import { baseHrefPlugin, replaceFiles } from './vite.plugins';
>>>>>>> 6be78a95

// import replaceFiles from '@nx/vite/plugins/rollup-replace-files.plugin';

dns.setDefaultResultOrder('verbatim');

export default defineConfig({
  root: __dirname,
  cacheDir: '../../node_modules/.vite/jetstream',
  envPrefix: 'NX',
  publicDir: 'src/assets',

  server: {
    port: 4200,
    host: 'localhost',
  },

  build: {
    outDir: '../../dist/apps/jetstream',
    reportCompressedSize: true,
    commonjsOptions: { transformMixedEsModules: true },
    // Put all assets at the root of the app instead of under /assets
    assetsDir: './',
    sourcemap: true,
    rollupOptions: {
      output: {
        sourcemap: true,
      },
    },
  },

  plugins: [
    replaceFiles([
      // { replace: 'apps/jetstream/src/environments/environment.ts', with: 'apps/jetstream/src/environments/environment.prod.ts' },
      // { replace: 'libs/ui/.storybook/storybook-styles.scss', with: 'apps/jetstream/src/main.scss' },
    ]),
    react({
      jsxImportSource: '@emotion/react',
      babel: {
        plugins: ['@emotion/babel-plugin'],
      },
    }),
    nxViteTsPaths(),
    baseHrefPlugin(),
    VitePWA({
      registerType: 'prompt',

      strategies: 'injectManifest',
      srcDir: 'src',
      filename: 'sw.ts',

      injectRegister: 'auto',
      devOptions: {
        enabled: false, // never got this to work
      },
      workbox: {
        mode: 'development',
        cleanupOutdatedCaches: true,
      },
      manifest: {
        name: 'Jetstream',
        short_name: 'Jetstream',
        description:
          'Jetstream is a set of tools that supercharge your administration of Salesforce.com. Jetstream is built for administrators, developers, quality assurance, or power users that want to speed up your management of Salesforce. Jetstream comes with an advanced query builder for viewing records, a powerful data loader for making changes to your record data, and many more features!',
        theme_color: '#111827',
        icons: [
          {
            src: 'images/pwa-192x192.png',
            sizes: '192x192',
            type: 'image/png',
          },
          {
            src: 'images/pwa-512x512.png',
            sizes: '512x512',
            type: 'image/png',
          },
          {
            src: 'images/jetstream-icon.svg',
            sizes: '192*192',
            type: 'image/png',
            purpose: 'any maskable',
          },
          {
            src: 'images/jetstream-icon-bare.svg',
            sizes: '192*192',
            type: 'image/png',
            purpose: 'monochrome',
          },
        ],
      },
    }),
  ],

  worker: {
    plugins: () => [nxViteTsPaths()],
  },
});<|MERGE_RESOLUTION|>--- conflicted
+++ resolved
@@ -2,16 +2,9 @@
 import { nxViteTsPaths } from '@nx/vite/plugins/nx-tsconfig-paths.plugin';
 import react from '@vitejs/plugin-react';
 import dns from 'dns';
-<<<<<<< HEAD
-import { PluginOption, defineConfig } from 'vite';
+import { defineConfig } from 'vite';
 import { VitePWA } from 'vite-plugin-pwa';
-import viteTsConfigPaths from 'vite-tsconfig-paths';
-=======
-import { defineConfig } from 'vite';
 import { baseHrefPlugin, replaceFiles } from './vite.plugins';
->>>>>>> 6be78a95
-
-// import replaceFiles from '@nx/vite/plugins/rollup-replace-files.plugin';
 
 dns.setDefaultResultOrder('verbatim');
 
