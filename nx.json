--- conflicted
+++ resolved
@@ -119,15 +119,13 @@
         }
       }
     },
-<<<<<<< HEAD
+    "@nx/eslint:lint": {
+      "cache": true,
+      "inputs": ["default", "{workspaceRoot}/.eslintrc.json", "{workspaceRoot}/tools/eslint-rules/**/*"]
+    },
     "@nx/vite:test": {
       "cache": true,
       "inputs": ["default", "^production"]
-=======
-    "@nx/eslint:lint": {
-      "cache": true,
-      "inputs": ["default", "{workspaceRoot}/.eslintrc.json", "{workspaceRoot}/tools/eslint-rules/**/*"]
->>>>>>> fc6f233b
     }
   },
   "namedInputs": {
