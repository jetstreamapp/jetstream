--- conflicted
+++ resolved
@@ -47,10 +47,7 @@
 export const Popover = forwardRef<PopoverRef, PopoverProps>(
   (
     {
-<<<<<<< HEAD
-=======
       testId,
->>>>>>> cb632aab
       classname,
       inverseIcons,
       containerClassName,
