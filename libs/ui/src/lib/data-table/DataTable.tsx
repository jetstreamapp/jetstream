import { IconName } from '@jetstream/icon-factory';
import { logger } from '@jetstream/shared/client-logger';
import { orderObjectsBy, orderStringsBy } from '@jetstream/shared/utils';
import { SalesforceOrgUi } from '@jetstream/types';
import { uniqueId } from 'lodash';
import escapeRegExp from 'lodash/escapeRegExp';
import isNil from 'lodash/isNil';
import { useCallback, useContext, useEffect, useMemo, useReducer, useState } from 'react';
import DataGrid, {
  DataGridProps,
  HeaderRendererProps,
  Renderers,
  Row as GridRow,
  RowRendererProps,
  SortColumn,
  SortStatusProps,
} from 'react-data-grid';
import 'react-data-grid/lib/styles.css';
import { DndProvider } from 'react-dnd';
import { HTML5Backend } from 'react-dnd-html5-backend';
import ContextMenu, { ContextMenuContext, ContextMenuItem } from '../popover/ContextMenu';
import Icon from '../widgets/Icon';
import { DataTableFilterContext, DataTableGenericContext } from './data-table-context';
import './data-table-styles.scss';
import { ColumnWithFilter, DataTableFilter, FILTER_SET_TYPES, RowWithKey } from './data-table-types';
import { EMPTY_FIELD, filterRecord, getSearchTextByRow, isFilterActive, resetFilter } from './data-table-utils';
import { configIdLinkRenderer, DraggableHeaderRenderer } from './DataTableRenderers';

function sortStatus({ sortDirection, priority }: SortStatusProps) {
  const iconName: IconName = sortDirection === 'ASC' ? 'arrowup' : 'arrowdown';
  return sortDirection !== undefined ? (
    <>
      <Icon type="utility" icon={iconName} className="slds-icon slds-icon-text-default slds-icon_xx-small" />
      <span>{priority}</span>
    </>
  ) : null;
}

interface ContextMenuRendererProps {
  containerId?: string;
  props: RowRendererProps<any>;
  contextMenuItems: ContextMenuItem[];
  contextMenuAction: (item: ContextMenuItem, data: ContextMenuActionData<unknown>) => void;
}

function ContextMenuRenderer({ containerId, props, contextMenuItems, contextMenuAction }: ContextMenuRendererProps) {
  const { columns, rows } = useContext(DataTableGenericContext);
  return (
    <ContextMenu
      containerId={containerId}
      menu={contextMenuItems}
      onItemSelected={(item) => {
        contextMenuAction(item, {
          row: props.row,
          rowIdx: props.rowIdx,
          rows,
          column: columns[props.selectedCellIdx],
          columns,
        });
      }}
    >
      <GridRow data-id={containerId} {...props} />
    </ContextMenu>
  );
}

interface State<T> {
  columnMap: Map<string, ColumnWithFilter<T>>;
  filters: Record<string, DataTableFilter[]>;
  filterSetValues: Record<string, string[]>;
}

type Action =
  | { type: 'INIT'; payload: { columns: ColumnWithFilter<any>[]; data: any[]; ignoreRowInSetFilter?: (row: any) => boolean } }
  | { type: 'UPDATE_FILTER'; payload: { column: string; filter: DataTableFilter } };

// Reducer is used to limit the number of re-renders because of dependent state
function reducer<T>(state: State<T>, action: Action): State<T> {
  switch (action.type) {
    case 'INIT': {
      const { columns, data, ignoreRowInSetFilter } = action.payload;

      const columnMap = new Map(columns.map((column) => [column.key, column]));

      const filters = columns.reduce((acc: Record<string, DataTableFilter[]>, column) => {
        if (Array.isArray(column.filters)) {
          acc[column.key] = column.filters.map((filter) => resetFilter(filter, []));
        }
        return acc;
      }, {});

      // NOTICE: This function mutates filters
      const filterSetValues = Object.keys(filters)
        .filter((columnKey) => Array.isArray(filters[columnKey]) && filters[columnKey].some(({ type }) => FILTER_SET_TYPES.has(type)))
        .reduce((acc: Record<string, string[]>, columnKey) => {
          const filter = filters[columnKey].find(({ type }) => FILTER_SET_TYPES.has(type));
          const column = columnMap.get(columnKey);
          const getValueFn = columnMap.get(columnKey)?.getValue || (({ row, column }) => row[columnKey]);
          if (filter.type === 'BOOLEAN_SET') {
            acc[columnKey] = ['True', 'False'];
          } else {
            acc[columnKey] = orderStringsBy(
              Array.from(
                new Set(
                  data
                    .filter((row) => (ignoreRowInSetFilter ? !ignoreRowInSetFilter(row) : true))
                    .map((row) => {
                      const rowValue = getValueFn({ row, column });
                      // TODO: we need some additional function to get the filter value and also compare the value when filtering
<<<<<<< HEAD
                      return isNil(row[columnKey]) ? EMPTY_FIELD : String(rowValue);
=======
                      return isNil(rowValue) ? EMPTY_FIELD : String(rowValue);
>>>>>>> cb632aab
                    })
                )
              )
            );
          }

          // Set filter default values to all values in set
          filter.value = acc[columnKey];

          return acc;
        }, {});

      return {
        ...state,
        columnMap,
        filters,
        filterSetValues,
      };
    }
    case 'UPDATE_FILTER': {
      const { column, filter } = action.payload;
      return {
        ...state,
        filters: {
          ...state.filters,
          [column]: state.filters[column].map((currFilter) => (currFilter.type === filter.type ? filter : currFilter)),
        },
      };
    }
  }
}

export type ContextMenuActionData<T> = {
  row: T;
  rows: T[];
  rowIdx: number;
  column: ColumnWithFilter<T, unknown>;
  columns: ColumnWithFilter<T, unknown>[];
};

export interface DataTableNewProps<T = RowWithKey, TContext = Record<string, any>>
  extends Omit<DataGridProps<T>, 'columns' | 'rows' | 'rowKeyGetter'> {
  data: T[];
  columns: ColumnWithFilter<T>[];
  serverUrl?: string;
  org?: SalesforceOrgUi;
  quickFilterText?: string;
  includeQuickFilter?: boolean;
  context?: TContext;
  allowReorder?: boolean;
  /** Must be stable to avoid constant re-renders */
  contextMenuItems?: ContextMenuItem[];
  /** Must be stable to avoid constant re-renders */
  contextMenuAction?: (item: ContextMenuItem, data: ContextMenuActionData<T>) => void;
  getRowKey: (row: T) => string;
  rowAlwaysVisible?: (row: T) => boolean;
  ignoreRowInSetFilter?: (row: T) => boolean;
}

export const DataTable = <T extends object>({
  data,
  columns: _columns,
  serverUrl,
  org,
  quickFilterText,
  includeQuickFilter,
  context,
  allowReorder,
  contextMenuItems,
  contextMenuAction,
  getRowKey,
  ignoreRowInSetFilter,
  rowAlwaysVisible,
  ...rest
}: DataTableNewProps<T>) => {
  const [gridId] = useState(() => uniqueId('grid-'));
  const [columns, setColumns] = useState(_columns || []);
  const [sortColumns, setSortColumns] = useState<readonly SortColumn[]>([]);
  const [rowFilterText, setRowFilterText] = useState<Record<string, string>>({});
  const [renderers, setRenderers] = useState<Renderers<T, unknown>>({});

  useEffect(() => {
    if (contextMenuItems && contextMenuAction) {
      setRenderers({
        sortStatus,
        rowRenderer: (key: React.Key, props: RowRendererProps<any>) => {
          return (
            <ContextMenuRenderer
              key={key}
              containerId={gridId}
              props={props}
              contextMenuItems={contextMenuItems}
              contextMenuAction={contextMenuAction}
            />
          );
        },
      });
    } else {
      setRenderers({ sortStatus });
    }
  }, [contextMenuAction, contextMenuItems, gridId]);

  const [{ columnMap, filters, filterSetValues }, dispatch] = useReducer(reducer, {
    columnMap: new Map(),
    filters: {},
    filterSetValues: {},
  });

  useEffect(() => {
    dispatch({ type: 'INIT', payload: { columns: _columns, data, ignoreRowInSetFilter } });
  }, [_columns, data, ignoreRowInSetFilter]);

  useEffect(() => {
    setColumns(_columns);
  }, [_columns]);

  useEffect(() => {
    if (Array.isArray(columns) && columns.length && Array.isArray(data) && data.length) {
      setRowFilterText(getSearchTextByRow(data, columns, getRowKey));
    } else {
      setRowFilterText({});
    }
  }, [columns, data, getRowKey]);

  const updateFilter = useCallback((column: string, filter: DataTableFilter) => {
    dispatch({ type: 'UPDATE_FILTER', payload: { column, filter } });
  }, []);

  const sortedRows = useMemo((): readonly T[] => {
    if (sortColumns.length === 0) {
      return data;
    }

    return orderObjectsBy(
      data,
      sortColumns.map(({ columnKey }) => columnKey) as any,
      sortColumns.map(({ direction }) => (direction === 'ASC' ? 'asc' : 'desc'))
    );
  }, [data, sortColumns]);

  const filteredRows = useMemo((): readonly T[] => {
    let quickFilterRegex: RegExp;
    if (includeQuickFilter && quickFilterText) {
      try {
        quickFilterRegex = new RegExp(escapeRegExp(quickFilterText), 'i');
      } catch (ex) {
        logger.warn('Invalid quick filter text', ex);
      }
    }
    return sortedRows.filter((row) => {
      if (rowAlwaysVisible && rowAlwaysVisible(row)) {
        return true;
      }
      const isVisible = Object.keys(filters)
        .filter(
          (columnKey) =>
            Array.isArray(filters[columnKey]) &&
            filters[columnKey].length &&
            filters[columnKey].some((filter) => isFilterActive(filter, sortedRows.length))
        )
        .every((columnKey) => {
          let rowValue = row[columnKey];
          const column = columnMap.get(columnKey);
          if (column?.getValue) {
            rowValue = column.getValue({ row, column: columnMap.get(columnKey) });
          }
          return filters[columnKey]
            .filter((filter) => isFilterActive(filter, sortedRows.length))
<<<<<<< HEAD
            .every((filter) => filterRecord(filter, rowValue));
=======
            .every((filter) => {
              const filterResult = filterRecord(filter, rowValue);
              return filterResult;
            });
>>>>>>> cb632aab
        });
      // Apply global filter
      const key = getRowKey(row);
      if (quickFilterRegex && key && rowFilterText[key]) {
        return isVisible && quickFilterRegex.test(rowFilterText[key]);
      }
      return isVisible;
    });
  }, [columnMap, filters, getRowKey, includeQuickFilter, quickFilterText, rowAlwaysVisible, rowFilterText, sortedRows]);

  // This will be standard columns unless allowReorder is set to true
  const draggableColumns = useMemo(() => {
    if (!allowReorder) {
      return columns;
    }
    function headerRenderer(props: HeaderRendererProps<T>) {
      return <DraggableHeaderRenderer {...props} onColumnsReorder={handleColumnsReorder} />;
    }

    function handleColumnsReorder(sourceKey: string, targetKey: string) {
      const sourceColumnIndex = columns.findIndex((c) => c.key === sourceKey);
      const targetColumnIndex = columns.findIndex((c) => c.key === targetKey);
      const reorderedColumns = [...columns];

      reorderedColumns.splice(targetColumnIndex, 0, reorderedColumns.splice(sourceColumnIndex, 1)[0]);

      setColumns(reorderedColumns);
    }

    return columns.map((column) => {
      if (column.preventReorder || column.frozen) {
        return column;
      }
      return { ...column, headerRenderer, _priorHeaderRenderer: column.headerRenderer };
    });
  }, [columns, allowReorder]);

  if (serverUrl && org) {
    configIdLinkRenderer(serverUrl, org);
  }

  return (
    <DndProvider backend={HTML5Backend}>
      <ContextMenuContext.Provider value={new Map()}>
        <DataTableGenericContext.Provider value={{ ...context, rows: filteredRows, columns }}>
          <DataTableFilterContext.Provider
            value={{
              filterSetValues,
              filters,
              portalRefForFilters: context?.portalRefForFilters,
              updateFilter,
            }}
          >
            <DataGrid
              data-id={gridId}
              className="rdg-light fill-grid"
              columns={draggableColumns}
              rows={filteredRows}
              renderers={renderers}
              sortColumns={sortColumns}
              onSortColumnsChange={setSortColumns}
              rowKeyGetter={getRowKey}
              defaultColumnOptions={{ resizable: true, sortable: true, ...rest.defaultColumnOptions }}
              {...rest}
            />
          </DataTableFilterContext.Provider>
        </DataTableGenericContext.Provider>
      </ContextMenuContext.Provider>
    </DndProvider>
  );
};<|MERGE_RESOLUTION|>--- conflicted
+++ resolved
@@ -107,11 +107,7 @@
                     .map((row) => {
                       const rowValue = getValueFn({ row, column });
                       // TODO: we need some additional function to get the filter value and also compare the value when filtering
-<<<<<<< HEAD
-                      return isNil(row[columnKey]) ? EMPTY_FIELD : String(rowValue);
-=======
                       return isNil(rowValue) ? EMPTY_FIELD : String(rowValue);
->>>>>>> cb632aab
                     })
                 )
               )
@@ -280,14 +276,10 @@
           }
           return filters[columnKey]
             .filter((filter) => isFilterActive(filter, sortedRows.length))
-<<<<<<< HEAD
-            .every((filter) => filterRecord(filter, rowValue));
-=======
             .every((filter) => {
               const filterResult = filterRecord(filter, rowValue);
               return filterResult;
             });
->>>>>>> cb632aab
         });
       // Apply global filter
       const key = getRowKey(row);
