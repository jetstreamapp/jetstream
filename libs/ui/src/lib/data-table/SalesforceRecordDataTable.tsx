import { css } from '@emotion/react';
import { logger } from '@jetstream/shared/client-logger';
import { queryRemaining } from '@jetstream/shared/data';
import { formatNumber, useRollbar } from '@jetstream/shared/ui-utils';
<<<<<<< HEAD
import { flattenRecord, getIdFromRecordUrl } from '@jetstream/shared/utils';
import { CloneEditView, Field, MapOf, Maybe, QueryResults, SalesforceOrgUi, SobjectCollectionResponse } from '@jetstream/types';
=======
import { flattenRecord, getIdFromRecordUrl, nullifyEmptyStrings } from '@jetstream/shared/utils';
import { CloneEditView, MapOf, Maybe, SalesforceOrgUi, SobjectCollectionResponse } from '@jetstream/types';
import type { Field } from 'jsforce';
>>>>>>> 2ab4d173
import uniqueId from 'lodash/uniqueId';
import { Fragment, FunctionComponent, ReactNode, memo, useCallback, useEffect, useRef, useState } from 'react';
import { Column, RowsChangeData } from 'react-data-grid';
import SearchInput from '../form/search-input/SearchInput';
import Grid from '../grid/Grid';
import AutoFullHeightContainer from '../layout/AutoFullHeightContainer';
import { ConfirmationModalPromise } from '../modal/ConfirmationModalPromise';
import { ContextMenuItem } from '../popover/ContextMenu';
import { PopoverErrorButton } from '../popover/PopoverErrorButton';
import { fireToast } from '../toast/AppToast';
import Spinner from '../widgets/Spinner';
import { DataTable } from './DataTable';
import { DataTableSubqueryContext } from './data-table-context';
import { ColumnWithFilter, ContextAction, ContextMenuActionData, RowSalesforceRecordWithKey, RowWithKey } from './data-table-types';
import {
  NON_DATA_COLUMN_KEYS,
  TABLE_CONTEXT_MENU_ITEMS,
  addFieldLabelToColumn,
  copySalesforceRecordTableDataToClipboard,
  getColumnDefinitions,
} from './data-table-utils';

const SFDC_EMPTY_ID = '000000000000000AAA';

function getRowId(data: any): string {
  if (data._key) {
    return data._key;
  }
  if (data?.attributes?.type === 'AggregateResult') {
    return uniqueId('query-results-node-id');
  }
  let nodeId = data?.attributes?.url || data.Id;
  if (!nodeId || data.Id === SFDC_EMPTY_ID || nodeId.endsWith(SFDC_EMPTY_ID)) {
    nodeId = uniqueId('query-results-node-id');
  }
  return nodeId;
}

function getRowClass(row: RowSalesforceRecordWithKey): string | undefined {
  return row._saveError ? 'save-error' : undefined;
}

export interface SalesforceRecordDataTableProps {
  org: SalesforceOrgUi;
  isTooling: boolean;
  serverUrl: string;
  skipFrontdoorLogin: boolean;
  defaultApiVersion: string;
  google_apiKey: string;
  google_appId: string;
  google_clientId: string;
  queryResults: Maybe<QueryResults<any>>;
  fieldMetadata: Maybe<MapOf<Field>>;
  fieldMetadataSubquery: Maybe<MapOf<MapOf<Field>>>;
  summaryHeaderRightContent?: ReactNode;
  onSelectionChanged: (rows: any[]) => void;
  onFilteredRowsChanged: (rows: any[]) => void;
  /** Fired when query is loaded OR user changes column order */
  onFields: (fields: string[], columnOrder: number[]) => void;
  onSubqueryFieldReorder: (columnKey: string, fields: string[], columnOrder: number[]) => void;
  onLoadMoreRecords?: (queryResults: QueryResults<any>) => void;
  onEdit: (record: any, source: 'ROW_ACTION' | 'RELATED_RECORD_POPOVER') => void;
  onClone: (record: any, source: 'ROW_ACTION' | 'RELATED_RECORD_POPOVER') => void;
  onView: (record: any, source: 'ROW_ACTION' | 'RELATED_RECORD_POPOVER') => void;
  onUpdateRecords: (records: any[]) => Promise<SobjectCollectionResponse>;
  onGetAsApex: (record: any) => void;
  onSavedRecords: (results: { recordCount: number; failureCount: number }) => void;
  onReloadQuery: () => void;
}

export const SalesforceRecordDataTable: FunctionComponent<SalesforceRecordDataTableProps> = memo<SalesforceRecordDataTableProps>(
  ({
    org,
    defaultApiVersion,
    google_apiKey,
    google_appId,
    google_clientId,
    isTooling,
    serverUrl,
    skipFrontdoorLogin,
    queryResults,
    fieldMetadata,
    fieldMetadataSubquery,
    summaryHeaderRightContent,
    onSelectionChanged,
    onFilteredRowsChanged,
    onFields,
    onSubqueryFieldReorder,
    onLoadMoreRecords,
    onEdit,
    onClone,
    onView,
    onUpdateRecords,
    onGetAsApex,
    onSavedRecords,
    onReloadQuery,
  }) => {
    const isMounted = useRef(true);
    const rollbar = useRollbar();
    const [columns, setColumns] = useState<Column<RowSalesforceRecordWithKey>[]>();
    const [subqueryColumnsMap, setSubqueryColumnsMap] = useState<MapOf<ColumnWithFilter<RowSalesforceRecordWithKey, unknown>[]>>();
    const [records, setRecords] = useState<any[]>();
    // Same as records but with additional data added
    const [fields, setFields] = useState<string[]>([]);
    const [rows, setRows] = useState<RowSalesforceRecordWithKey[]>();
    const [dirtyRows, setDirtyRows] = useState<RowSalesforceRecordWithKey[]>([]);
    const [saveErrors, setSaveErrors] = useState<string[]>([]);

    const [totalRecordCount, setTotalRecordCount] = useState<number>();
    const [isLoadingMore, setIsLoadingMore] = useState(false);
    const [loadMoreErrorMessage, setLoadMoreErrorMessage] = useState<string | null>(null);
    const [hasMoreRecords, setHasMoreRecords] = useState(false);
    const [nextRecordsUrl, setNextRecordsUrl] = useState<Maybe<string>>(null);
    const [globalFilter, setGlobalFilter] = useState<string | null>(null);
    const [selectedRows, setSelectedRows] = useState<ReadonlySet<string>>(() => new Set());
    const [visibleRecordCount, setVisibleRecordCount] = useState(records?.length);

    const [isSavingRecords, setIsSavingRecords] = useState(false);

    useEffect(() => {
      isMounted.current = true;
      return () => {
        isMounted.current = false;
      };
    }, []);

    useEffect(() => {
      if (queryResults) {
        const { parentColumns, subqueryColumns } = getColumnDefinitions(queryResults, isTooling, fieldMetadata, fieldMetadataSubquery);
        const fields = parentColumns.filter((column) => column.key && !NON_DATA_COLUMN_KEYS.has(column.key)).map((column) => column.key);
        setColumns(parentColumns);
        setFields(fields);
        onFields(
          fields,
          fields.map((_, i) => i)
        );
        setSubqueryColumnsMap(subqueryColumns);
        setRecords(queryResults.queryResults.records);
        onFilteredRowsChanged(queryResults.queryResults.records);
        setTotalRecordCount(queryResults.queryResults.totalSize);
        if (!queryResults.queryResults.done && queryResults.queryResults.nextRecordsUrl) {
          setHasMoreRecords(true);
          setNextRecordsUrl(queryResults.queryResults.nextRecordsUrl);
        }
      }
      // eslint-disable-next-line react-hooks/exhaustive-deps
    }, [queryResults]);

    useEffect(() => {
      if (onSelectionChanged && Array.isArray(rows) && selectedRows) {
        onSelectionChanged(rows.filter((row) => selectedRows.has(getRowId(row))).map((row) => row._record));
      }
    }, [onSelectionChanged, rows, selectedRows]);

    /**
     * When metadata is obtained, update the grid columns to include field labels
     */
    useEffect(() => {
      if (fieldMetadata && queryResults) {
        const { parentColumns, subqueryColumns } = getColumnDefinitions(queryResults, isTooling, fieldMetadata, fieldMetadataSubquery);

        setColumns(addFieldLabelToColumn(parentColumns, fieldMetadata));

        // If there are subqueries, update field definition
        if (fieldMetadataSubquery) {
          for (const key in subqueryColumns) {
            if (fieldMetadataSubquery[key.toLowerCase()]) {
              subqueryColumns[key] = addFieldLabelToColumn(subqueryColumns[key], fieldMetadataSubquery[key.toLowerCase()]);
            }
          }
        }

        setSubqueryColumnsMap(subqueryColumns);
      }
    }, [fieldMetadata, fieldMetadataSubquery, isTooling, queryResults]);

    useEffect(() => {
      // eslint-disable-next-line @typescript-eslint/no-non-null-assertion
      setSaveErrors(dirtyRows.filter((row) => row._saveError).map((row) => row._saveError!));
    }, [dirtyRows]);

    const handleRowAction = useCallback((row: RowWithKey, action: 'view' | 'edit' | 'clone' | 'apex') => {
      const record = row._record;
      logger.info('row action', record, action);
      switch (action) {
        case 'edit':
          onEdit(record, 'ROW_ACTION');
          break;
        case 'clone':
          onClone(record, 'ROW_ACTION');
          break;
        case 'view':
          onView(record, 'ROW_ACTION');
          break;
        case 'apex':
          onGetAsApex(record);
          break;
        default:
          break;
      }
      // eslint-disable-next-line react-hooks/exhaustive-deps
    }, []);

    const handleContextMenuAction = useCallback(
      (item: ContextMenuItem<ContextAction>, data: ContextMenuActionData<RowWithKey>) => {
        copySalesforceRecordTableDataToClipboard(item.value, fields, data);
      },
      [fields]
    );

    useEffect(() => {
      const columnKeys = columns?.map((col) => col.key) || null;
      setRows(
        (records || []).map((row, i): RowSalesforceRecordWithKey => {
          return {
            _action: handleRowAction,
            _idx: i,
            _record: row,
            ...(columnKeys ? flattenRecord(row, columnKeys, false) : row),
            _key: getRowId(row),
            _touchedColumns: new Set(),
            _saveError: null,
          };
        })
      );
      setDirtyRows([]);
    }, [columns, handleRowAction, records]);

    async function loadRemaining() {
      try {
        if (
          dirtyRows?.length &&
          !(await ConfirmationModalPromise({
            content: 'If you load all records your unsaved changes will not be saved.',
          }))
        ) {
          return;
        }

        if (!nextRecordsUrl) {
          return;
        }
        setIsLoadingMore(true);
        setLoadMoreErrorMessage(null);
        const results = await queryRemaining(org, nextRecordsUrl, isTooling);
        if (!isMounted.current) {
          return;
        }
        setNextRecordsUrl(results.queryResults.nextRecordsUrl);
        if (results.queryResults.done) {
          setHasMoreRecords(false);
        }
        setRecords((records || []).concat(results.queryResults.records));
        setIsLoadingMore(false);
        if (onLoadMoreRecords) {
          onLoadMoreRecords(results);
        }
      } catch (ex) {
        if (!isMounted.current) {
          return;
        }
        // oops. show the user an error
        setIsLoadingMore(false);
        setLoadMoreErrorMessage('There was a problem loading the rest of the records.');
        rollbar.error('Load Remaining Records failed', { message: ex.message, stack: ex.stack });
      }
    }

    const handleSortedAndFilteredRowsChange = useCallback(
      (rows: RowSalesforceRecordWithKey[]) => {
        onFilteredRowsChanged(rows.map(({ _record }) => _record));

        setVisibleRecordCount(rows.length);
      },
      [onFilteredRowsChanged]
    );

    const handleSelectedRowsChange = useCallback((rows: Set<string>) => {
      setSelectedRows(rows);
    }, []);

    const handleColumnReorder = useCallback((columns: string[], columnOrder: number[]) => {
      onFields(columns, columnOrder);
      // eslint-disable-next-line react-hooks/exhaustive-deps
    }, []);

    const handleRowsChange = useCallback((rows: RowSalesforceRecordWithKey[], data: RowsChangeData<RowSalesforceRecordWithKey[]>) => {
      setRows(rows);
      setDirtyRows(
        rows.filter((row) => row._touchedColumns.size > 0 && Array.from(row._touchedColumns).some((col) => row[col] !== row._record[col]))
      );
    }, []);

    const handleCancelEditMode = () => {
      setRecords((records) => (records ? [...records] : records));
    };

    const handleSaveRecords = async () => {
      try {
        if (!rows) {
          return;
        }
        if (!dirtyRows.length) {
          setRecords((records) => (records ? [...records] : records));
          return;
        }
        setIsSavingRecords(true);
        const modifiedRecords = dirtyRows.map((row) =>
          nullifyEmptyStrings(
            Array.from(row._touchedColumns).reduce(
              (acc, column) => {
                acc[column] = row[column];
                return acc;
              },
              { attributes: row._record.attributes, Id: getIdFromRecordUrl(row._record.attributes.url) }
            )
          )
        );
        const results = await onUpdateRecords(modifiedRecords);

        const failedResultsById = results.reduce((acc, result, i) => {
          if (!result.success) {
            const id = result.id || getIdFromRecordUrl(dirtyRows[i]._record.attributes.url);
            if (id) {
              acc[id] = result;
            }
          }
          return acc;
        }, {});

        /** Reset all successful rows, add error message to failed rows */
        const newRows = rows.map((row): RowSalesforceRecordWithKey => {
          if (row._touchedColumns.size > 0) {
            const id = getIdFromRecordUrl(row._record.attributes.url);
            if (failedResultsById[id]) {
              return { ...row, _saveError: failedResultsById[id].errors[0].message };
            } else {
              return { ...row, _touchedColumns: new Set(), _saveError: null };
            }
          }
          if (row._saveError) {
            return { ...row, _saveError: null };
          }
          return row;
        });
        setRows(newRows);
        setDirtyRows(
          newRows.filter(
            (row) => row._touchedColumns.size > 0 && Array.from(row._touchedColumns).some((col: string) => row[col] !== row._record[col])
          )
        );
        onSavedRecords({ recordCount: modifiedRecords.length, failureCount: Object.values(failedResultsById).length });
      } catch (ex) {
        // This happens if exception thrown, normal behavior is to get records with result success/error
        logger.warn('Error saving records', ex);
        fireToast({
          message: `There was a problem saving your records. ${ex?.message || ''}`,
          type: 'error',
        });
        rollbar.error('Error saving records - inline query', { message: ex.message, stack: ex.stack });
      } finally {
        setIsSavingRecords(false);
      }
    };

    function handleSubqueryFieldsChanged(columnKey: string, newFields: string[], columnOrder: number[]) {
      onSubqueryFieldReorder(columnKey, newFields, columnOrder);
      // FIXME: this causes an infinite render loop
      // The purpose of attempting this is to ensure that the query map is updated with the new column order for the specific subquery
      // without this the modal uses the prior column order if it is opened a second time - but the query is updated correctly
      // which means the fields get modified and the table gets fully re-rendered
      // this doesn't actually need to fire until the modal closes, but it's not clear how to do that
      // setSubqueryColumnsMap((prevValue) => {
      //   return {
      //     ...prevValue,
      //     [columnKey]: columnOrder.map((idx) => prevValue![columnKey][idx]),
      //   };
      // });
    }

    return records ? (
      <Fragment>
        <Grid className="slds-p-around_xx-small" align="spread">
          <div className="slds-grid">
            <div className="slds-p-around_x-small">
              Showing {formatNumber(visibleRecordCount)} of {formatNumber(totalRecordCount || 0)} records
            </div>
            {hasMoreRecords && (
              <div>
                <button
                  className="slds-button slds-button_brand slds-m-left_x-small slds-is-relative"
                  onClick={loadRemaining}
                  disabled={isLoadingMore}
                >
                  Load All Records
                  {isLoadingMore && <Spinner size="small" />}
                </button>
                {loadMoreErrorMessage && <PopoverErrorButton errors={loadMoreErrorMessage} />}
              </div>
            )}
          </div>
          <div className="slds-p-top_xx-small">
            <SearchInput id="record-filter" placeholder="Search records..." onChange={setGlobalFilter} />
          </div>
          <div>{summaryHeaderRightContent}</div>
        </Grid>
        {!!dirtyRows?.length && (
          <Grid
            css={css`
              background-color: #f3f3f3;
            `}
            className="slds-p-around_x-small"
            align="center"
          >
            {saveErrors?.length > 0 && <PopoverErrorButton header="Save Errors" initOpenState={false} errors={saveErrors} />}
            <button
              className="slds-button slds-button_neutral slds-m-left_x-small"
              onClick={handleCancelEditMode}
              disabled={isSavingRecords}
            >
              Cancel
            </button>
            <button
              className="slds-button slds-button_brand slds-m-left_x-small slds-is-relative"
              onClick={handleSaveRecords}
              disabled={isSavingRecords}
            >
              Save
              {isSavingRecords && <Spinner size="small" />}
            </button>
          </Grid>
        )}
        <AutoFullHeightContainer fillHeight setHeightAttr bottomBuffer={dirtyRows?.length ? 58 : 10}>
          <DataTableSubqueryContext.Provider
            value={{
              serverUrl,
              skipFrontdoorLogin,
              org,
              isTooling,
              columnDefinitions: subqueryColumnsMap,
              onSubqueryFieldReorder: handleSubqueryFieldsChanged,
              google_apiKey,
              google_appId,
              google_clientId,
            }}
          >
            <DataTable
              serverUrl={serverUrl}
              skipFrontdoorLogin={skipFrontdoorLogin}
              org={org}
              data={rows || []}
              columns={columns || []}
              includeQuickFilter
              quickFilterText={globalFilter}
              getRowKey={getRowId}
              rowHeight={28.5}
              selectedRows={selectedRows}
              rowClass={getRowClass}
              onReorderColumns={handleColumnReorder}
              onSelectedRowsChange={handleSelectedRowsChange}
              onSortedAndFilteredRowsChange={handleSortedAndFilteredRowsChange}
              onRowsChange={handleRowsChange}
              context={{
                org,
                defaultApiVersion,
                onRecordAction: (action: CloneEditView, recordId: string, sobjectName: string) => {
                  switch (action) {
                    case 'view':
                      onView({ Id: recordId, attributes: { type: sobjectName } }, 'RELATED_RECORD_POPOVER');
                      break;
                    case 'edit':
                      onEdit({ Id: recordId, attributes: { type: sobjectName } }, 'RELATED_RECORD_POPOVER');
                      break;
                  }
                },
              }}
              contextMenuItems={TABLE_CONTEXT_MENU_ITEMS}
              contextMenuAction={handleContextMenuAction}
            />
          </DataTableSubqueryContext.Provider>
        </AutoFullHeightContainer>
      </Fragment>
    ) : null;
  }
);

export default SalesforceRecordDataTable;<|MERGE_RESOLUTION|>--- conflicted
+++ resolved
@@ -2,14 +2,8 @@
 import { logger } from '@jetstream/shared/client-logger';
 import { queryRemaining } from '@jetstream/shared/data';
 import { formatNumber, useRollbar } from '@jetstream/shared/ui-utils';
-<<<<<<< HEAD
-import { flattenRecord, getIdFromRecordUrl } from '@jetstream/shared/utils';
+import { flattenRecord, getIdFromRecordUrl, nullifyEmptyStrings } from '@jetstream/shared/utils';
 import { CloneEditView, Field, MapOf, Maybe, QueryResults, SalesforceOrgUi, SobjectCollectionResponse } from '@jetstream/types';
-=======
-import { flattenRecord, getIdFromRecordUrl, nullifyEmptyStrings } from '@jetstream/shared/utils';
-import { CloneEditView, MapOf, Maybe, SalesforceOrgUi, SobjectCollectionResponse } from '@jetstream/types';
-import type { Field } from 'jsforce';
->>>>>>> 2ab4d173
 import uniqueId from 'lodash/uniqueId';
 import { Fragment, FunctionComponent, ReactNode, memo, useCallback, useEffect, useRef, useState } from 'react';
 import { Column, RowsChangeData } from 'react-data-grid';
