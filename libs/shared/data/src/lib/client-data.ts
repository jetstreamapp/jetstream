/* eslint-disable @typescript-eslint/no-explicit-any */
<<<<<<< HEAD
import type {
  Providers,
  TwoFactorTypeWithoutEmail,
  UserProfileAuthFactor,
  UserProfileUiWithIdentities,
  UserSessionWithLocation,
} from '@jetstream/auth/types';
=======
import { logger } from '@jetstream/shared/client-logger';
>>>>>>> bfbc749a
import { HTTP, MIME_TYPES } from '@jetstream/shared/constants';
import {
  Announcement,
  AnonymousApexResponse,
  ApexCompletionResponse,
  ApiResponse,
  AsyncResult,
  BulkApiCreateJobRequestPayload,
  BulkApiDownloadType,
  BulkJob,
  BulkJobBatchInfo,
  BulkJobWithBatches,
  ChildRelationship,
  CloudinarySignature,
  CloudinaryUploadResponse,
  DeployOptions,
  DeployResult,
  DescribeGlobalResult,
  DescribeMetadataResult,
  DescribeSObjectResult,
  GenericRequestPayload,
  GoogleFileApiResponse,
  InputReadFileContent,
  JetstreamOrganization,
  ListMetadataQuery,
  ListMetadataResult,
  ListMetadataResultRaw,
  ManualRequestPayload,
  ManualRequestResponse,
  Maybe,
  OperationReturnType,
  QueryResults,
  RetrieveResult,
  SalesforceApiRequest,
  SalesforceOrgUi,
  SobjectOperation,
  UserProfileUi,
} from '@jetstream/types';
import { parseISO } from 'date-fns/parseISO';
import isFunction from 'lodash/isFunction';
import isNil from 'lodash/isNil';
import { handleExternalRequest, handleRequest, transformListMetadataResponse } from './client-data-data-helper';

//// LANDING PAGE ROUTES

let cloudinarySignature: CloudinarySignature;

function unwrapResponseIgnoreCache<T>(response: ApiResponse<T>) {
  return response.data;
}

// duplicated here to avoid circular dependency :shrug:
function convertDateToLocale(dateOrIsoDateString?: string | Date, options?: Intl.DateTimeFormatOptions): string | undefined {
  if (isNil(dateOrIsoDateString)) {
    return dateOrIsoDateString;
  }
  const date = dateOrIsoDateString instanceof Date ? dateOrIsoDateString : parseISO(dateOrIsoDateString);
  if (!options) {
    return date.toLocaleString();
  } else {
    return new Intl.DateTimeFormat(navigator.language, options).format(date);
  }
}

//// APPLICATION ROUTES

export async function checkHeartbeat(): Promise<{ version: string; announcements?: Announcement[] }> {
  const heartbeat = await handleRequest<{ version: string; announcements?: Announcement[] }>({ method: 'GET', url: '/api/heartbeat' }).then(
    unwrapResponseIgnoreCache
  );
  try {
    heartbeat?.announcements?.forEach((item) => {
      item?.replacementDates?.forEach(({ key, value }) => {
        item.content = item.content.replaceAll(key, new Date(value).toLocaleString());
      });
    });
  } catch (ex) {
    logger.warn('Unable to parse announcements');
  }
  return heartbeat;
}

export async function emailSupport(emailBody: string, attachments: InputReadFileContent[]): Promise<void> {
  const form = new FormData();
  form.append('emailBody', emailBody);
  attachments.forEach((attachment) => form.append('files', new Blob([attachment.content]), attachment.filename));
  return handleRequest({ method: 'POST', url: '/api/support/email', data: form }).then(unwrapResponseIgnoreCache);
}

export async function getUserProfile(): Promise<UserProfileUi> {
  return handleRequest({ method: 'GET', url: '/api/me' }).then(unwrapResponseIgnoreCache);
}

export async function deleteUserProfile(reason?: string): Promise<void> {
  return handleRequest({ method: 'DELETE', url: '/api/me', data: { reason } }).then(unwrapResponseIgnoreCache);
}

export async function getFullUserProfile(): Promise<UserProfileUiWithIdentities> {
  return handleRequest({ method: 'GET', url: '/api/me/profile' }).then(unwrapResponseIgnoreCache);
}

export async function initPassword(password: string): Promise<UserProfileUiWithIdentities> {
  return handleRequest({ method: 'POST', url: '/api/me/profile/password/init', data: { password } }).then(unwrapResponseIgnoreCache);
}

export async function initResetPassword(): Promise<UserProfileUiWithIdentities> {
  return handleRequest({ method: 'POST', url: '/api/me/profile/password/reset' }).then(unwrapResponseIgnoreCache);
}

export async function removePassword(): Promise<UserProfileUiWithIdentities> {
  return handleRequest({ method: 'DELETE', url: '/api/me/profile/password' }).then(unwrapResponseIgnoreCache);
}

export async function updateUserProfile(userProfile: { name: string }): Promise<UserProfileUiWithIdentities> {
  return handleRequest({ method: 'POST', url: '/api/me/profile', data: userProfile }).then(unwrapResponseIgnoreCache);
}

export async function getUserSessions(): Promise<{ currentSessionId: string; sessions: UserSessionWithLocation[] }> {
  return handleRequest({ method: 'GET', url: '/api/me/profile/sessions' }).then(unwrapResponseIgnoreCache);
}

export async function getAuthProviders(): Promise<Providers> {
  return handleRequest({ method: 'GET', url: '/api/auth/providers' }).then(unwrapResponseIgnoreCache);
}

export async function getCsrfToken(): Promise<{ csrfToken: string }> {
  return handleRequest({ method: 'GET', url: '/api/auth/csrf' }).then(unwrapResponseIgnoreCache);
}

export async function revokeUserSession(sessionId: string): Promise<{ currentSessionId: string; sessions: UserSessionWithLocation[] }> {
  return handleRequest({ method: 'DELETE', url: `/api/me/profile/sessions/${sessionId}` }).then(unwrapResponseIgnoreCache);
}

export async function revokeAllUserSessions(exceptId?: string): Promise<{ currentSessionId: string; sessions: UserSessionWithLocation[] }> {
  return handleRequest({ method: 'DELETE', url: '/api/me/profile/sessions/', data: { exceptId } }).then(unwrapResponseIgnoreCache);
}

export async function getOtpQrCode(): Promise<{ secret: string; secretToken: string; imageUri: string; uri: string }> {
  return handleRequest({ method: 'GET', url: '/api/me/profile/2fa-otp' }).then(unwrapResponseIgnoreCache);
}

export async function saveOtpAuthFactor(secretToken: string, code: string): Promise<UserProfileAuthFactor[]> {
  return handleRequest({ method: 'POST', url: `/api/me/profile/2fa-otp`, data: { secretToken, code } }).then(unwrapResponseIgnoreCache);
}

export async function toggleEnableDisableAuthFactor(
  type: TwoFactorTypeWithoutEmail,
  action: 'enable' | 'disable'
): Promise<UserProfileAuthFactor[]> {
  return handleRequest({ method: 'POST', url: `/api/me/profile/2fa/${type}/${action}` }).then(unwrapResponseIgnoreCache);
}

export async function deleteAuthFactor(type: TwoFactorTypeWithoutEmail): Promise<UserProfileAuthFactor[]> {
  return handleRequest({ method: 'DELETE', url: `/api/me/profile/2fa/${type}` }).then(unwrapResponseIgnoreCache);
}

export async function unlinkIdentityFromProfile(identity: {
  provider: string;
  providerAccountId: string;
}): Promise<UserProfileUiWithIdentities> {
  return handleRequest({ method: 'DELETE', url: '/api/me/profile/identity', params: identity }).then(unwrapResponseIgnoreCache);
}

export async function resendVerificationEmail(identity: { provider: string; userId: string }): Promise<void> {
  return handleRequest({ method: 'POST', url: '/api/me/profile/identity/verify-email', params: identity }).then(unwrapResponseIgnoreCache);
}

export async function getOrgs(): Promise<SalesforceOrgUi[]> {
  return handleRequest({ method: 'GET', url: '/api/orgs' }).then(unwrapResponseIgnoreCache);
}

export async function updateOrg(org: SalesforceOrgUi, partialOrg: Partial<SalesforceOrgUi>): Promise<void> {
  return handleRequest({ method: 'PATCH', url: `/api/orgs/${org.uniqueId}`, data: partialOrg }).then(unwrapResponseIgnoreCache);
}

export async function deleteOrg(org: SalesforceOrgUi): Promise<void> {
  return handleRequest({ method: 'DELETE', url: `/api/orgs/${org.uniqueId}` }).then(unwrapResponseIgnoreCache);
}

export async function checkOrgHealth(org: SalesforceOrgUi): Promise<void> {
  return handleRequest({ method: 'POST', url: `/api/orgs/health-check` }, { org }).then(unwrapResponseIgnoreCache);
}

export async function addSfdcOrgToOrganization({
  sfdcOrgUniqueId,
  jetstreamOrganizationId,
}: {
  jetstreamOrganizationId?: Maybe<string>;
  sfdcOrgUniqueId: string;
}): Promise<SalesforceOrgUi> {
  return handleRequest({ method: 'PUT', url: `/api/orgs/${sfdcOrgUniqueId}/move`, data: { jetstreamOrganizationId } }).then(
    unwrapResponseIgnoreCache
  );
}

export async function getJetstreamOrganizations(): Promise<JetstreamOrganization[]> {
  return handleRequest({
    method: 'GET',
    url: `/api/jetstream-organizations`,
  }).then(unwrapResponseIgnoreCache);
}

export async function createJetstreamOrganization(data: { name: string; description?: Maybe<string> }): Promise<JetstreamOrganization> {
  return handleRequest({
    method: 'POST',
    url: `/api/jetstream-organizations`,
    data,
  }).then(unwrapResponseIgnoreCache);
}

export async function updateJetstreamOrganization(
  id: string,
  data: {
    name: string;
    description?: Maybe<string>;
  }
): Promise<JetstreamOrganization> {
  return handleRequest({
    method: 'PUT',
    url: `/api/jetstream-organizations/${id}`,
    data,
  }).then(unwrapResponseIgnoreCache);
}

export async function deleteJetstreamOrganization(id: string): Promise<void> {
  return handleRequest({
    method: 'DELETE',
    url: `/api/jetstream-organizations/${id}`,
  }).then(unwrapResponseIgnoreCache);
}

/**
 * First an upload signature is obtained from the server, if needed (good for 1 hour)
 * Then images are uploaded directly to cloudinary
 *
 * https://cloudinary.com/documentation/upload_images#example_2_upload_multiple_files_using_a_form_signed
 *
 * @param files
 * @returns
 */
export async function uploadImage(image: { content: string }): Promise<CloudinaryUploadResponse> {
  // signatures are available for 1 hour, using a 5 minute buffer
  const earliestValidTimestamp = Math.round(new Date().getTime() / 1000) - 60 * 55;
  if (!cloudinarySignature || cloudinarySignature.timestamp >= earliestValidTimestamp) {
    cloudinarySignature = await handleRequest<CloudinarySignature>({ method: 'GET', url: '/api/images/upload-signature' }).then(
      unwrapResponseIgnoreCache
    );
  }
  const { apiKey, cloudName, context, signature, timestamp } = cloudinarySignature;

  const formData = new FormData();
  formData.append('file', image.content);
  formData.append('api_key', apiKey);
  formData.append('timestamp', `${timestamp}`);
  formData.append('signature', signature);
  formData.append('upload_preset', 'jetstream-issues');
  formData.append('context', context);

  return handleExternalRequest({
    method: 'POST',
    url: `https://api.cloudinary.com/v1_1/${cloudName}/auto/upload`,
    data: formData,
    headers: { 'Content-Type': 'multipart/form-data' },
  }).then(unwrapResponseIgnoreCache);
}

/**
 * https://cloudinary.com/documentation/upload_images#deleting_client_side_uploaded_assets
 */
export async function deleteImage(deleteToken: string): Promise<CloudinaryUploadResponse> {
  const { cloudName } = cloudinarySignature;

  const formData = new FormData();
  formData.append('token', deleteToken);

  return handleExternalRequest({
    method: 'POST',
    url: `https://api.cloudinary.com/v1_1/${cloudName}/delete_by_token`,
    data: formData,
    headers: { 'Content-Type': 'multipart/form-data' },
  }).then(unwrapResponseIgnoreCache);
}

export async function describeGlobal(
  org: SalesforceOrgUi,
  isTooling = false,
  skipRequestCache = false
): Promise<ApiResponse<DescribeGlobalResult>> {
  return handleRequest(
    { method: 'GET', url: '/api/describe', params: { isTooling } },
    { org, useCache: true, skipRequestCache, useQueryParamsInCacheKey: true }
  ).then((response: ApiResponse<DescribeGlobalResult>) => {
    if (response.data && Array.isArray(response.data.sobjects)) {
      response.data.sobjects.forEach((sobject) => {
        if (sobject.label.startsWith('__MISSING LABEL__')) {
          sobject.label = sobject.name;
        }
      });
    }
    return response;
  });
}

export async function describeSObject(
  org: SalesforceOrgUi,
  SObject: string,
  isTooling = false
): Promise<ApiResponse<DescribeSObjectResult>> {
  return handleRequest(
    { method: 'GET', url: `/api/describe/${SObject}`, params: { isTooling } },
    { org, useCache: true, useQueryParamsInCacheKey: true, mockHeaderKey: SObject.startsWith('@') ? SObject : undefined }
  ).then((results: ApiResponse<DescribeSObjectResult>) => {
    // There are some rare circumstances where objects have duplicate child relationships which breaks things
    // This is a Salesforce bug, but the best we can do is ignore duplicates
    // Most notable example is Salesforce CPQ's SBQQ__Quote__c object which has two child relationships named `FinanceBalanceSnapshots`
    results.data.childRelationships = results.data.childRelationships.reduce(
      (
        acc: {
          childRelationships: ChildRelationship[];
          previouslySeenRelationships: Set<string>;
        },
        item
      ) => {
        if (!item.relationshipName || !acc.previouslySeenRelationships.has(item.relationshipName)) {
          acc.childRelationships.push(item);
        }
        item.relationshipName && acc.previouslySeenRelationships.add(item.relationshipName);
        return acc;
      },
      {
        childRelationships: [],
        previouslySeenRelationships: new Set<string>(),
      }
    ).childRelationships;
    return results;
  });
}

export async function query<T = any>(
  org: SalesforceOrgUi,
  query: string,
  isTooling = false,
  includeDeletedRecords = false
): Promise<QueryResults<T>> {
  return handleRequest(
    { method: 'POST', url: `/api/query`, params: { isTooling, includeDeletedRecords }, data: { query } },
    { org, useQueryParamsInCacheKey: true, useBodyInCacheKey: true }
  ).then(unwrapResponseIgnoreCache);
}

export async function queryWithCache<T = any>(
  org: SalesforceOrgUi,
  query: string,
  isTooling = false,
  skipRequestCache = false,
  includeDeletedRecords = false
): Promise<ApiResponse<QueryResults<T>>> {
  return handleRequest(
    { method: 'POST', url: `/api/query`, params: { isTooling, includeDeletedRecords }, data: { query } },
    { org, useCache: true, skipRequestCache, useQueryParamsInCacheKey: true, useBodyInCacheKey: true }
  );
}

export async function queryMore<T = any>(org: SalesforceOrgUi, nextRecordsUrl: string, isTooling = false): Promise<QueryResults<T>> {
  return handleRequest({ method: 'GET', url: `/api/query-more`, params: { nextRecordsUrl, isTooling } }, { org }).then(
    unwrapResponseIgnoreCache
  );
}

export async function queryMoreWithCache<T = any>(
  org: SalesforceOrgUi,
  nextRecordsUrl: string,
  isTooling = false
): Promise<QueryResults<T>> {
  return handleRequest(
    { method: 'GET', url: `/api/query-more`, params: { nextRecordsUrl, isTooling } },
    { org, useCache: true, useQueryParamsInCacheKey: true }
  ).then(unwrapResponseIgnoreCache);
}

/**
 * If a query needs to be split up because it is too long, this function will query multiple SOQL queries
 * and combine all the results.
 * @param org
 * @param soqlQueries
 * @param isTooling
 * @param includeDeletedRecords
 * @returns
 */
export async function queryAllFromList<T = any>(
  org: SalesforceOrgUi,
  soqlQueries: string[],
  isTooling = false,
  includeDeletedRecords = false
): Promise<QueryResults<T>> {
  let results;
  for (const soqlQuery of soqlQueries) {
    const _results = await queryAll(org, soqlQuery, isTooling, includeDeletedRecords);
    if (!results) {
      results = _results;
    } else {
      results.queryResults.records = results.queryResults.records.concat(_results.queryResults.records);
    }
  }
  return results;
}

/**
 * Query all records using a query locator to fetch all records
 *
 * @param org
 * @param soqlQuery
 * @param isTooling
 * @param includeDeletedRecords
 */
export async function queryAll<T = any>(
  org: SalesforceOrgUi,
  soqlQuery: string,
  isTooling = false,
  includeDeletedRecords = false,
  // Ended up not using onProgress - if used, need to test
  onProgress?: (fetched: number, total: number) => void
): Promise<QueryResults<T>> {
  const results = await query(org, soqlQuery, isTooling, includeDeletedRecords);
  if (!results.queryResults.done && results.queryResults.nextRecordsUrl) {
    let progress: { initialFetched: number; onProgress?: (fetched: number, total: number) => void } | undefined = undefined;
    if (isFunction(onProgress)) {
      onProgress(results.queryResults.records.length, results.queryResults.totalSize);
      progress = {
        initialFetched: results.queryResults.records.length,
        onProgress,
      };
    }
    const currentResults = await queryRemaining(org, results.queryResults.nextRecordsUrl, isTooling, progress);
    results.queryResults.records = results.queryResults.records.concat(currentResults.queryResults.records);
    results.queryResults.nextRecordsUrl = undefined;
    results.queryResults.done = true;
  }
  return results;
}

/**
 * Query all remaining records starting with a query locator
 *
 * @param org
 * @param soqlQuery
 * @param isTooling
 * @param includeDeletedRecords
 */
export async function queryRemaining<T = any>(
  org: SalesforceOrgUi,
  nextRecordsUrl: string,
  isTooling = false,
  progress?: {
    initialFetched: number;
    onProgress?: (fetched: number, total: number) => void;
  }
): Promise<QueryResults<T>> {
  const results = await queryMore(org, nextRecordsUrl, isTooling);
  while (!results.queryResults.done && results.queryResults.nextRecordsUrl) {
    if (progress && isFunction(progress.onProgress)) {
      progress.onProgress(results.queryResults.records.length + progress.initialFetched, results.queryResults.totalSize);
    }
    const currentResults = await queryMore(org, results.queryResults.nextRecordsUrl, isTooling);
    // update initial object with current results
    results.queryResults.records = results.queryResults.records.concat(currentResults.queryResults.records);
    results.queryResults.nextRecordsUrl = currentResults.queryResults.nextRecordsUrl;
    results.queryResults.done = currentResults.queryResults.done;
  }
  results.queryResults.done = true;
  return results;
}

/**
 * Same as queryAll, but caches results
 */
export async function queryAllWithCache<T = any>(
  org: SalesforceOrgUi,
  soqlQuery: string,
  isTooling = false,
  includeDeletedRecords = false,
  // Ended up not using onProgress - if used, need to test
  onProgress?: (fetched: number, total: number) => void
): Promise<ApiResponse<QueryResults<T>>> {
  const { data: results, cache } = await queryWithCache(org, soqlQuery, isTooling, false, includeDeletedRecords);
  if (!results.queryResults.done && results.queryResults.nextRecordsUrl) {
    let progress: { initialFetched: number; onProgress?: (fetched: number, total: number) => void } | undefined = undefined;
    if (isFunction(onProgress)) {
      onProgress(results.queryResults.records.length, results.queryResults.totalSize);
      progress = {
        initialFetched: results.queryResults.records.length,
        onProgress,
      };
    }
    const currentResults = await queryRemainingWithCache(org, results.queryResults.nextRecordsUrl, isTooling, progress);
    results.queryResults.records = results.queryResults.records.concat(currentResults.queryResults.records);
    results.queryResults.nextRecordsUrl = undefined;
    results.queryResults.done = true;
  }
  return { data: results, cache };
}

/**
 * Same as queryRemaining, but caches results
 */
export async function queryRemainingWithCache<T = any>(
  org: SalesforceOrgUi,
  nextRecordsUrl: string,
  isTooling = false,
  progress?: {
    initialFetched: number;
    onProgress?: (fetched: number, total: number) => void;
  }
): Promise<QueryResults<T>> {
  const results = await queryMoreWithCache(org, nextRecordsUrl, isTooling);
  while (!results.queryResults.done && results.queryResults.nextRecordsUrl) {
    if (progress && isFunction(progress.onProgress)) {
      progress.onProgress(results.queryResults.records.length + progress.initialFetched, results.queryResults.totalSize);
    }
    const currentResults = await queryMoreWithCache(org, results.queryResults.nextRecordsUrl, isTooling);
    // update initial object with current results
    results.queryResults.records = results.queryResults.records.concat(currentResults.queryResults.records);
    results.queryResults.nextRecordsUrl = currentResults.queryResults.nextRecordsUrl;
    results.queryResults.done = currentResults.queryResults.done;
  }
  results.queryResults.done = true;
  return results;
}

/**
 * This could result in an error: Maximum SOQL offset allowed is 2000
 *
 * @param selectedOrg
 * @param queries
 */
export async function queryAllUsingOffset<T = any>(
  selectedOrg: SalesforceOrgUi,
  soqlQuery: string,
  isTooling = false
): Promise<QueryResults<T>> {
  const LIMIT = 2000;
  let offset = 0;
  let done = false;

  const results = await query<T>(selectedOrg, `${soqlQuery} LIMIT ${LIMIT} OFFSET ${offset}`, isTooling);

  // Metadata objects may not allow queryMore, we use this to fetch more
  while (done) {
    const { queryResults } = await query<T>(selectedOrg, `${soqlQuery} LIMIT ${LIMIT} OFFSET ${offset}`);
    results.queryResults.records = results.queryResults.records.concat(queryResults.records);
    done = queryResults.done;

    if (queryResults.records.length === LIMIT) {
      done = false;
      offset += LIMIT;
    } else {
      done = true;
    }
  }
  return results;
}

export async function sobjectOperation<O extends SobjectOperation>(
  org: SalesforceOrgUi,
  sobject: string,
  operation: SobjectOperation,
  body: {
    ids?: string[]; // required for retrieve | create | delete
    records?: any[]; // required for create | update | upsert
  },
  query: {
    externalId?: string;
    allOrNone?: boolean;
  } = {}
): Promise<OperationReturnType<O, any>> {
  // FIXME: add type for R as the first generic type in function
  return handleRequest({ method: 'POST', url: `/api/record/${operation}/${sobject}`, params: { ...query }, data: body }, { org }).then(
    unwrapResponseIgnoreCache
  );
}

export async function describeMetadata(org: SalesforceOrgUi): Promise<ApiResponse<DescribeMetadataResult>> {
  return handleRequest({ method: 'GET', url: `/api/metadata/describe` }, { org, useCache: true });
}

export async function listMetadata(
  org: SalesforceOrgUi,
  types: ListMetadataQuery[],
  skipRequestCache = false,
  skipCacheIfOlderThan?: number // timestamp -> new Date().getTime()
): Promise<ApiResponse<ListMetadataResult[]>> {
  return handleRequest<ListMetadataResultRaw[]>(
    { method: 'POST', url: `/api/metadata/list`, data: { types } },
    { org, useCache: true, skipRequestCache, skipCacheIfOlderThan, useBodyInCacheKey: true }
  ).then(({ data, cache }) => ({
    data: transformListMetadataResponse(data),
    cache,
  }));
}

export async function readMetadata<T = any>(org: SalesforceOrgUi, type: string, fullNames: string[]): Promise<T[]> {
  return handleRequest({ method: 'POST', url: `/api/metadata/read/${type}`, data: { fullNames } }, { org }).then(unwrapResponseIgnoreCache);
}

export async function deployMetadata(
  org: SalesforceOrgUi,
  files: { fullFilename: string; content: string }[],
  options?: DeployOptions
): Promise<AsyncResult> {
  return handleRequest({ method: 'POST', url: `/api/metadata/deploy`, data: { files, options } }, { org }).then(unwrapResponseIgnoreCache);
}

export async function deployMetadataZip(org: SalesforceOrgUi, zipFile: any, options: DeployOptions): Promise<AsyncResult> {
  return handleRequest(
    {
      method: 'POST',
      url: `/api/metadata/deploy-zip`,
      data: zipFile,
      params: { options: JSON.stringify(options) },
      headers: { [HTTP.HEADERS.CONTENT_TYPE]: HTTP.CONTENT_TYPE.ZIP },
    },
    { org }
  ).then(unwrapResponseIgnoreCache);
}

export async function checkMetadataResults(org: SalesforceOrgUi, id: string, includeDetails = false): Promise<DeployResult> {
  return handleRequest({ method: 'GET', url: `/api/metadata/deploy/${id}`, params: { includeDetails } }, { org }).then(
    unwrapResponseIgnoreCache
  );
}

export async function retrieveMetadataFromListMetadata(
  org: SalesforceOrgUi,
  payload: Record<string, ListMetadataResult[]>
): Promise<RetrieveResult> {
  return handleRequest({ method: 'POST', url: `/api/metadata/retrieve/list-metadata`, data: payload }, { org }).then(
    unwrapResponseIgnoreCache
  );
}

export async function retrieveMetadataFromPackagesNames(org: SalesforceOrgUi, packageNames: string[]): Promise<RetrieveResult> {
  return handleRequest({ method: 'POST', url: `/api/metadata/retrieve/package-names`, data: { packageNames } }, { org }).then(
    unwrapResponseIgnoreCache
  );
}

export async function retrieveMetadataFromManifestFile(org: SalesforceOrgUi, packageManifest: string): Promise<RetrieveResult> {
  return handleRequest({ method: 'POST', url: `/api/metadata/retrieve/manifest`, data: { packageManifest } }, { org }).then(
    unwrapResponseIgnoreCache
  );
}

export async function checkMetadataRetrieveResults(org: SalesforceOrgUi, id: string): Promise<RetrieveResult> {
  return handleRequest({ method: 'GET', url: `/api/metadata/retrieve/check-results`, params: { id } }, { org }).then(
    unwrapResponseIgnoreCache
  );
}

export async function checkMetadataRetrieveResultsAndDeployToTarget(
  org: SalesforceOrgUi,
  targetOrg: SalesforceOrgUi,
  {
    id,
    deployOptions,
    replacementPackageXml,
    changesetName,
  }: { id: string; deployOptions?: DeployOptions; replacementPackageXml?: string; changesetName?: string }
): Promise<{ type: 'deploy' | 'retrieve'; results: RetrieveResult; zipFile?: string }> {
  return handleRequest(
    {
      method: 'POST',
      url: `/api/metadata/retrieve/check-and-redeploy`,
      params: { id },
      data: { deployOptions, replacementPackageXml, changesetName },
    },
    { org, targetOrg }
  ).then(unwrapResponseIgnoreCache);
}

export async function getPackageXml(
  org: SalesforceOrgUi,
  metadata: Record<string, ListMetadataResult[]>,
  otherFields: Record<string, string> = {}
): Promise<string> {
  return handleRequest({ method: 'POST', url: `/api/metadata/package-xml`, data: { metadata, otherFields } }, { org }).then(
    unwrapResponseIgnoreCache
  );
}

export async function genericRequest<T = any>(org: SalesforceOrgUi, payload: GenericRequestPayload): Promise<T> {
  return handleRequest({ method: 'POST', url: `/api/request`, data: payload }, { org }).then(unwrapResponseIgnoreCache);
}

export async function manualRequest(org: SalesforceOrgUi, payload: ManualRequestPayload): Promise<ManualRequestResponse> {
  return handleRequest({ method: 'POST', url: `/api/request-manual`, data: payload }, { org }).then(unwrapResponseIgnoreCache);
}

export async function bulkApiCreateJob(org: SalesforceOrgUi, payload: BulkApiCreateJobRequestPayload): Promise<BulkJobWithBatches> {
  return handleRequest({ method: 'POST', url: `/api/bulk`, data: payload }, { org }).then(unwrapResponseIgnoreCache);
}

export async function bulkApiCancelJob(org: SalesforceOrgUi, payload: BulkApiCreateJobRequestPayload): Promise<BulkJobWithBatches> {
  return handleRequest({ method: 'POST', url: `/api/bulk`, data: payload }, { org }).then(unwrapResponseIgnoreCache);
}

export async function bulkApiGetJob(org: SalesforceOrgUi, jobId: string): Promise<BulkJobWithBatches> {
  return handleRequest<BulkJobWithBatches>({ method: 'GET', url: `/api/bulk/${jobId}` }, { org })
    .then(unwrapResponseIgnoreCache)
    .then((results) => {
      results.batches.forEach((batch) => {
        batch.createdDate = convertDateToLocale(batch.createdDate, { timeStyle: 'medium' });
        batch.systemModstamp = convertDateToLocale(batch.systemModstamp, { timeStyle: 'medium' });
      });
      return results;
    });
}

export async function bulkApiCloseJob(org: SalesforceOrgUi, jobId: string): Promise<BulkJob> {
  return handleRequest({ method: 'DELETE', url: `/api/bulk/${jobId}/close` }, { org }).then(unwrapResponseIgnoreCache);
}

export async function bulkApiAbortJob(org: SalesforceOrgUi, jobId: string): Promise<BulkJob> {
  return handleRequest({ method: 'DELETE', url: `/api/bulk/${jobId}/abort` }, { org }).then(unwrapResponseIgnoreCache);
}

export async function bulkApiAddBatchToJob(
  org: SalesforceOrgUi,
  jobId: string,
  csv: string,
  closeJob?: boolean
): Promise<BulkJobBatchInfo> {
  return handleRequest<BulkJobBatchInfo>(
    {
      method: 'POST',
      url: `/api/bulk/${jobId}`,
      data: csv,
      params: { closeJob },
      headers: { [HTTP.HEADERS.CONTENT_TYPE]: HTTP.CONTENT_TYPE.CSV },
    },
    { org }
  )
    .then(unwrapResponseIgnoreCache)
    .then((result) => {
      result.createdDate = convertDateToLocale(result.createdDate, { timeStyle: 'medium' });
      result.systemModstamp = convertDateToLocale(result.systemModstamp, { timeStyle: 'medium' });
      return result;
    });
}

export async function bulkApiAddBatchToJobWithAttachment(
  org: SalesforceOrgUi,
  jobId: string,
  data: ArrayBuffer
): Promise<BulkJobBatchInfo> {
  return handleRequest(
    { method: 'POST', url: `/api/bulk/zip/${jobId}`, data, headers: { [HTTP.HEADERS.CONTENT_TYPE]: HTTP.CONTENT_TYPE.ZIP } },
    { org }
  ).then(unwrapResponseIgnoreCache);
}

export async function bulkApiGetRecords<T = any>(
  org: SalesforceOrgUi,
  jobId: string,
  batchId: string,
  type: BulkApiDownloadType,
  isQuery?: boolean
): Promise<T[]> {
  return handleRequest({ method: 'GET', url: `/api/bulk/${jobId}/${batchId}`, params: { type, isQuery } }, { org }).then(
    unwrapResponseIgnoreCache
  );
}

export async function anonymousApex(org: SalesforceOrgUi, apex: string, logLevel: string): Promise<AnonymousApexResponse> {
  return handleRequest({ method: 'POST', url: `/api/apex/anonymous`, data: { apex, logLevel } }, { org }).then(unwrapResponseIgnoreCache);
}

export async function apexCompletions(org: SalesforceOrgUi, type: 'apex' | 'visualforce' = 'apex'): Promise<ApexCompletionResponse> {
  return handleRequest({ method: 'GET', url: `/api/apex/completions/${type}` }, { org, useCache: true }).then(unwrapResponseIgnoreCache);
}

export async function salesforceApiReq(): Promise<SalesforceApiRequest[]> {
  return handleRequest({ method: 'GET', url: `/api/salesforce-api/requests` }, { useCache: true }).then(unwrapResponseIgnoreCache);
}

export async function googleUploadFile(
  accessToken: string,
  { fileMimeType, filename, folderId, fileData }: { fileMimeType: string; filename: string; folderId?: string | null; fileData: any },
  targetMimeType = MIME_TYPES.GSHEET
): Promise<GoogleFileApiResponse & { webViewLink: string }> {
  return await handleExternalRequest({
    method: 'POST',
    url: `https://www.googleapis.com/upload/drive/v3/files`,
    headers: {
      'X-Upload-Content-Type': fileMimeType,
      'Content-Type': HTTP.CONTENT_TYPE.JSON,
      Authorization: `Bearer ${accessToken}`,
    },
    params: {
      uploadType: 'resumable',
      supportsAllDrives: true,
      fields: 'webViewLink',
    },
    data: {
      name: filename,
      mimeType: targetMimeType.replace(';charset=utf-8', ''),
      parents: folderId ? [folderId] : undefined,
    },
  })
    .then((response) => ({ url: response.headers.location, fileId: response.headers['x-guploader-uploadid'] }))
    .then(({ url }) =>
      handleExternalRequest<GoogleFileApiResponse & { webViewLink: string }>({
        method: 'PUT',
        url,
        headers: { Authorization: `Bearer ${accessToken}` },
        data: fileData,
      })
    )
    .then((response) => response.data);
}<|MERGE_RESOLUTION|>--- conflicted
+++ resolved
@@ -1,5 +1,4 @@
 /* eslint-disable @typescript-eslint/no-explicit-any */
-<<<<<<< HEAD
 import type {
   Providers,
   TwoFactorTypeWithoutEmail,
@@ -7,9 +6,7 @@
   UserProfileUiWithIdentities,
   UserSessionWithLocation,
 } from '@jetstream/auth/types';
-=======
 import { logger } from '@jetstream/shared/client-logger';
->>>>>>> bfbc749a
 import { HTTP, MIME_TYPES } from '@jetstream/shared/constants';
 import {
   Announcement,
