import { QueryResults, QueryResultsColumn } from '@jetstream/api-interfaces';
import { DATE_FORMATS } from '@jetstream/shared/constants';
import {
  BulkJob,
  BulkJobBatchInfo,
  BulkJobBatchInfoUntyped,
  BulkJobUntyped,
  HttpMethod,
  InsertUpdateUpsertDelete,
  MapOf,
  QueryFieldWithPolymorphic,
  Record,
  SoapNil,
} from '@jetstream/types';
import { formatISO as formatISODate, parse as parseDate, parseISO as parseISODate, startOfDay as startOfDayDate } from 'date-fns';
import fromUnixTime from 'date-fns/fromUnixTime';
import { FieldType as jsforceFieldType, QueryResult } from 'jsforce';
import { get as lodashGet, inRange, isBoolean, isNil, isNumber, isObject, isString, orderBy } from 'lodash';
import { ComposeFieldTypeof, FieldSubquery, FieldType, getField } from 'soql-parser-js';
import { REGEX } from './regex';

export function NOOP() {}

export function dateFromTimestamp(timestamp: number): Date {
  return fromUnixTime(timestamp);
}

export async function alwaysResolve<T = any>(promise: Promise<T>, valueIfError: T): Promise<T> {
  try {
    return await promise;
  } catch (ex) {
    return valueIfError;
  }
}

export class Stack<T = any> {
  items: T[];

  constructor(items: T[] = []) {
    this.items = items;
  }

  push(item: T) {
    if (item) {
      this.items.push(item);
    }
  }

  pop() {
    return this.items.pop();
  }

  peek() {
    return this.items.length ? this.items[this.items.length - 1] : null;
  }
}

/**
 * For a list of objects, return a predicate function to search across multiple fields
 * If the search term is multiple words, then each word will be matched individually and all must match to return a value
 * This is a basic form of fuzzy searching, but does not account for typos
 *
 * @param props Array of keys from item
 * @param value search term
 * @returns a predecate function that can be used in filter function
 */
export function multiWordObjectFilter<T>(
  props: Array<keyof T>,
  value: string,
  optionalExtraCondition?: (item: T) => boolean
): (value: T, index: number, array: T[]) => boolean {
  value = value || '';
  let search: string[];
  // If value is surrounded in quotes, treat as literal value
  if (value.startsWith('"') && value.endsWith('"')) {
    search = [value.toLocaleLowerCase().replace(REGEX.START_OR_END_QUOTE, '')];
  } else {
    search = value.toLocaleLowerCase().split(' ');
  }

  const hasValue = search.length > 0;
  return (item: T) => {
    if (!hasValue || !item) {
      return true;
    }
    const normalizedValue = props
      .map((prop) => (item[prop] ?? '').toString())
      .join()
      .toLocaleLowerCase();
    return search.every((word) => normalizedValue.includes(word)) || optionalExtraCondition?.(item);
  };
}

export function multiWordStringFilter(value: string): (value: string, index: number, array: string[]) => boolean {
  const search = (value || '').toLocaleLowerCase().split(' ');
  const hasValue = search.length > 0;
  return (item: string) => {
    if (!hasValue || !item) {
      return true;
    }
    return search.every((word) => (item || '').toLocaleLowerCase().includes(word));
  };
}

export function orderObjectsBy<T>(items: T[], fields: keyof T | [keyof T], order: 'asc' | 'desc' | ('asc' | 'desc')[] = 'asc'): T[] {
  // eslint-disable-next-line @typescript-eslint/no-explicit-any
  fields = Array.isArray(fields) ? fields : [fields];
  order = Array.isArray(order) ? order : [order];
  const orderByItereeFn = fields.map((field) => (item: T) => isString(item[field]) ? (item[field] as any).toLowerCase() : item[field]);
  return orderBy(items, orderByItereeFn, order);
}

export function orderStringsBy(items: string[], order: 'asc' | 'desc' = 'asc'): string[] {
  const orderByItereeFn = (value) => (isString(value) ? value.toLowerCase() : value);
  return orderBy(items, [orderByItereeFn], [order]);
}

export function getMapOf<T>(items: T[], prop: keyof T): MapOf<T> {
  return items.reduce((output: MapOf<T>, item) => {
    output[item[prop] as any] = item;
    return output;
  }, {});
}

export function getMapFromObj<T>(items: T[], prop: keyof T): Map<string, T> {
  return items.reduce((output: Map<string, T>, item) => {
    output.set(item[prop] as any, item);
    return output;
  }, new Map());
}

export function populateFromMapOf<T>(mapOf: MapOf<T>, items: string[]): T[] {
  return items.map((item) => mapOf[item]).filter((item) => !!item);
}

export function flattenRecords(records: Record[], fields: string[]): MapOf<string>[] {
  return records.map((record) => flattenRecord(record, fields));
}

<<<<<<< HEAD
export function flattenRecord(record: Record, fields: string[], flattenSubquery = true): MapOf<string> {
=======
export function flattenRecord(record: Record, fields: string[], flattObjects = true): MapOf<string> {
>>>>>>> cb632aab
  return fields.reduce((obj, field) => {
    const value = lodashGet(record, field);
    if (isObject(value) && flattObjects) {
      // Subquery records have nested "records" values
      if (Array.isArray(value['records'])) {
        if (flattenSubquery) {
          obj[field] = JSON.stringify(value['records']).replace(REGEX.LEADING_TRAILING_QUOTES, '');
        } else {
          obj[field] = value;
        }
      } else {
        obj[field] = JSON.stringify(value).replace(REGEX.LEADING_TRAILING_QUOTES, '');
      }
    } else {
      obj[field] = value;
    }
    return obj;
  }, {});
}

export function splitArrayToMaxSize<T = unknown>(items: T[], maxSize: number): T[][] {
  if (!maxSize || maxSize < 1) {
    throw new Error('maxSize must be greater than 0');
  }
  if (!items || items.length === 0) {
    return [[]];
  }
  let output = [];
  let currSet = [];
  items.forEach((item) => {
    if (currSet.length < maxSize) {
      currSet.push(item);
    } else {
      output.push(currSet);
      currSet = [item];
    }
  });
  if (currSet.length > 0) {
    output.push(currSet);
  }
  return output;
}

export function toBoolean(value: boolean | string | null | undefined, defaultValue: boolean = false) {
  if (isBoolean(value)) {
    return value;
  }
  if (isString(value)) {
    return value.toLowerCase().startsWith('t');
  }
  return defaultValue;
}

export function toNumber(value: number | string | null | undefined) {
  if (isString(value)) {
    const val = Number.parseInt(value);
    if (Number.isFinite(val)) {
      return val;
    }
  }
  return value;
}

export function truncate(value: string, maxLength: number, trailingChar: string = '...'): string {
  if (!value || value.length <= maxLength) {
    return value;
  }
  return `${value.substring(0, maxLength)}${trailingChar}`;
}

export function pluralizeIfMultiple(value: string, items: any[], plural: string = 's'): string {
  if (!items || items.length !== 1) {
    return `${value}${plural}`;
  }
  return value;
}

export function pluralizeFromNumber(value: string, num: number, plural: string = 's'): string {
  if (num !== 1) {
    return `${value}${plural}`;
  }
  return value;
}

export function getIdAndObjFromRecordUrl(url: string): [string, string] {
  const [id, sobject] = url.split('/').reverse();
  return [id, sobject];
}

export function getSObjectFromRecordUrl(url: string): string {
  const [id, sobject] = getIdAndObjFromRecordUrl(url);
  return sobject;
}

export function getIdFromRecordUrl(url: string): string {
  const [id, sobject] = getIdAndObjFromRecordUrl(url);
  return id;
}

/**
 * Remove query wrapper from child records
 * NOTE: this ignores instances where there are more records
 * @param results
 */
export function replaceSubqueryQueryResultsWithRecords(results: QueryResults<any>) {
  if (results.parsedQuery) {
    const subqueryFields = new Set<string>(
      results.parsedQuery.fields
        .filter((field) => field.type === 'FieldSubquery')
        .map((field: FieldSubquery) => field.subquery.relationshipName)
    );
    if (subqueryFields.size > 0) {
      results.queryResults.records.forEach((record) => {
        try {
          subqueryFields.forEach((field) => {
            if (record[field]) {
              record[field] = (record[field] as QueryResult<unknown>).records;
            }
          });
        } catch (ex) {
          // could not process field
        }
      });
    }
  }
  return results;
}

export function queryResultColumnToTypeLabel(column: QueryResultsColumn, fallback = 'Unknown'): string {
  if (column.textType) {
    return 'Text';
  }
  if (column.booleanType) {
    return 'Checkbox';
  } else if (column.numberType) {
    return 'Number';
  } else if (Array.isArray(column.childColumnPaths)) {
    return 'Child Records';
  }
  return column.apexType || fallback;
}

function getTypeOfField(polymorphicItems: { field: string; sobject: string; fields: string[] }): FieldType {
  const { field, sobject, fields } = polymorphicItems;
  if (!fields.includes('Id')) {
    // force Id onto query because it will be used in the ELSE section
    fields.unshift('Id');
  }

  const output: ComposeFieldTypeof = {
    field,
    conditions: [
      {
        type: 'WHEN',
        objectType: sobject,
        fieldList: fields,
      },
      {
        type: 'ELSE',
        fieldList: ['Id'],
      },
    ],
  };
  return getField(output);
}

export function getRecordIdFromAttributes(record: any) {
  return record.attributes.url.substring(record.attributes.url.lastIndexOf('/') + 1);
}

export function getSObjectNameFromAttributes(record: any) {
  let urlWithoutId = record.attributes.url.substring(0, record.attributes.url.lastIndexOf('/'));
  return urlWithoutId.substring(urlWithoutId.lastIndexOf('/') + 1);
}

export function convertFieldWithPolymorphicToQueryFields(inputFields: QueryFieldWithPolymorphic[]): FieldType[] {
  let polymorphicItems: { field: string; sobject: string; fields: string[] } = {
    field: null,
    sobject: null,
    fields: [],
  };
  let outputFields = inputFields.reduce((output: FieldType[], field) => {
    if (field.polymorphicObj) {
      const polymorphicField = field.field.substring(0, field.field.lastIndexOf('.'));
      const sobjectField = field.field.substring(field.field.lastIndexOf('.') + 1);
      // polymorphic fields will all be sorted, so if we see a new one we can assume it is a new set of conditions
      if (polymorphicItems.field !== polymorphicField) {
        // Compose prior polymorphic fields and reset
        if (polymorphicItems.field && polymorphicItems.fields.length > 0) {
          // build polymorphic query from prior fields
          output.push(getTypeOfField(polymorphicItems));
        }
        polymorphicItems = {
          field: polymorphicField,
          sobject: field.polymorphicObj,
          fields: [sobjectField],
        };
      } else {
        polymorphicItems.fields.push(sobjectField);
      }
    } else if (polymorphicItems.field && field.field.startsWith(`${polymorphicItems.field}.`)) {
      // field is a relationship through a polymorphic field, but is not itself polymorphic
      // we need to strip off the prefix and add to the list of fields
      polymorphicItems.fields.push(field.field.replace(`${polymorphicItems.field}.`, ''));
    } else {
      // Compose prior polymorphic fields
      if (polymorphicItems.field && polymorphicItems.fields.length > 0) {
        output.push(getTypeOfField(polymorphicItems));
        polymorphicItems = { field: null, sobject: null, fields: [] };
      }
      // return regular non-TYPEOF fields
      output.push(getField(field.field));
    }
    return output;
  }, []);

  // Compose remaining polymorphic fields
  if (polymorphicItems.field && polymorphicItems.fields.length > 0) {
    outputFields.push(getTypeOfField(polymorphicItems));
    polymorphicItems = { field: null, sobject: null, fields: [] };
  }

  return outputFields;
}

export function ensureBoolean(value: string | boolean | null | undefined) {
  if (isBoolean(value)) {
    return value;
  } else if (isString(value)) {
    return value.toLowerCase().startsWith('t');
  }
  return false;
}

export function ensureArray<T = unknown>(value: T): T {
  if (isNil(value)) {
    return [] as any;
  }
  return (Array.isArray(value) ? value : [value]) as T;
}

export function ensureStringValue(value: string, allowedValues: string[], fallback?: string): string | undefined {
  if (isNil(value)) {
    return fallback;
  }
  return allowedValues.find((v) => value.toLowerCase() === v.toLowerCase()) || fallback;
}

/**
 * Returns a promise that is delayed by {milliseconds}
 * @param milliseconds
 */
export async function delay(milliseconds: number) {
  // return await for better async stack trace support in case of errors.
  return await new Promise((resolve) => setTimeout(resolve, milliseconds));
}

export function isValidDate(date: Date) {
  return date instanceof Date && !isNaN(date.getTime());
}

export function bulkApiEnsureTyped(job: BulkJobBatchInfo | BulkJobBatchInfoUntyped): BulkJobBatchInfo;
export function bulkApiEnsureTyped(job: BulkJob | BulkJobUntyped): BulkJob;
export function bulkApiEnsureTyped(job: any | any): BulkJob | BulkJobBatchInfo {
  if (!isObject(job)) {
    return job as BulkJob | BulkJobBatchInfo;
  }
  const numberTypes = [
    'apexProcessingTime',
    'apiActiveProcessingTime',
    'apiVersion',
    'numberBatchesCompleted',
    'numberBatchesFailed',
    'numberBatchesInProgress',
    'numberBatchesQueued',
    'numberBatchesTotal',
    'numberRecordsFailed',
    'numberRecordsProcessed',
    'numberRetries',
    'totalProcessingTime',
  ];
  if (job['$']) {
    job['$'] = undefined;
  }
  if (job['@xmlns']) {
    job['@xmlns'] = undefined;
  }
  numberTypes.forEach((prop) => {
    if (job.hasOwnProperty(prop) && typeof job[prop] === 'string') {
      job[prop] = Number(job[prop]);
    }
  });
  return job as BulkJob | BulkJobBatchInfo;
}

export function getHttpMethod(type: InsertUpdateUpsertDelete): HttpMethod {
  switch (type) {
    case 'UPDATE':
    case 'UPSERT':
      return 'PATCH';
    case 'DELETE':
      return 'DELETE';
    default:
      return 'POST';
  }
}

export function getValueOrSoapNull(value: string | SoapNil) {
  return isString(value) ? value : null;
}

// https://stackoverflow.com/questions/7616461/generate-a-hash-from-string-in-javascript
export function hashString(value: string = ''): number {
  let hash = 0;
  for (let i = 0; i < value.length; i++) {
    hash = (Math.imul(31, hash) + value.charCodeAt(i)) | 0;
  }
  return hash;
}

export function sanitizeForXml(value: string) {
  return String(value).replace(/&/g, '&amp;').replace(/</g, '&lt;').replace(/>/g, '&gt;').replace(/"/g, '&quot;').replace(/'/g, '&apos;');
}

export function unSanitizeXml(value: string) {
  return String(value)
    .replace(/&amp;/g, '&')
    .replace(/&lt;/g, '<')
    .replace(/&gt;/g, '>')
    .replace(/&quot;/g, '"')
    .replace(/&apos;/g, `'`);
}

/**
 * Given a value from a record, ensure it is in a proper format for a data load.
 * Handles boolean, data, datetime
 * @param value
 * @param options
 *
 * VALID DATE FORMATS: DATE_FORMATS.MM_DD_YYYY, DATE_FORMATS.DD_MM_YYYY, DATE_FORMATS.YYYY_MM_DD
 */
export function transformRecordForDataLoad(value: any, fieldType: jsforceFieldType, dateFormat?: string) {
  dateFormat = dateFormat || DATE_FORMATS.MM_DD_YYYY;

  if (isNil(value) || (isString(value) && !value)) {
    return null;
  } else if (fieldType === 'boolean') {
    if (isString(value) || isNumber(value)) {
      // any string that starts with "t" or number that starts with "1" is set to true
      // all other values to false (case-insensitive)
      return REGEX.BOOLEAN_STR_TRUE.test(`${value}`);
    }
  } else if (fieldType === 'date') {
    return transformDate(value, dateFormat);
  } else if (fieldType === 'datetime') {
    return transformDateTime(value, dateFormat);
  } else if (fieldType === 'time') {
    // time format is specific
    // TODO: detect if times should be corrected
    // 10 PM
    // 10:10 PM
    // 10:10:00 PM
    // 10:10
    // -->expected
    // 13:15:00.000Z
  }
  return value;
}

const DATE_ERR_MESSAGE =
  'There was an error reading one or more date fields in your file. Ensure date fields are properly formatted with a four character year.';

function transformDate(value: any, dateFormat: string): string | null {
  if (!value) {
    return null;
  }
  if (value instanceof Date) {
    if (!isNaN(value.getTime())) {
      try {
        return formatISODate(value, { representation: 'date' });
      } catch (ex) {
        throw new Error(DATE_ERR_MESSAGE);
      }
    } else {
      // date is invalid
      return null;
    }
  } else if (isString(value)) {
    if (REGEX.ISO_DATE.test(value)) {
      try {
        return formatISODate(parseISODate(value), { representation: 'date' });
      } catch (ex) {
        throw new Error(DATE_ERR_MESSAGE);
      }
    }
    try {
      return buildDateFromString(value, dateFormat, 'date');
    } catch (ex) {
      throw new Error(DATE_ERR_MESSAGE);
    }
  }
  return null;
}

function buildDateFromString(value: string, dateFormat: string, representation: 'date' | 'complete') {
  const refDate = startOfDayDate(new Date());
  const tempValue = value.replace(REGEX.NOT_NUMERIC, '-'); // FIXME: some date formats are 'd. m. yyyy' like 'sk-SK'
  let [first, middle, end] = tempValue.split('-');
  if (!first || !middle || !end) {
    return null;
  }
  switch (dateFormat) {
    case DATE_FORMATS.MM_DD_YYYY: {
      first = first.padStart(2, '0');
      middle = middle.padStart(2, '0');
      end = end.padStart(4, '20');
      return formatISODate(parseDate(`${first}-${middle}-${end}`, 'MM-dd-yyyy', refDate), { representation });
    }
    case DATE_FORMATS.DD_MM_YYYY: {
      first = first.padStart(2, '0');
      middle = middle.padStart(2, '0');
      end = end.padStart(4, '20');
      return formatISODate(parseDate(`${first}-${middle}-${end}`, 'dd-MM-yyyy', refDate), { representation });
    }
    case DATE_FORMATS.YYYY_MM_DD: {
      first = first.padStart(4, '20');
      middle = middle.padStart(2, '0');
      end = end.padStart(2, '0');
      return formatISODate(parseDate(`${first}-${middle}-${end}`, 'yyyy-MM-dd', refDate), { representation });
    }
    default:
      break;
  }
}

function transformDateTime(value: string | null | Date, dateFormat: string): string | null {
  if (!value) {
    return null;
  }
  if (value instanceof Date) {
    if (!isNaN(value.getTime())) {
      return formatISODate(value, { representation: 'complete' });
    } else {
      // date is invalid
      return null;
    }
  } else if (isString(value)) {
    if (REGEX.ISO_DATE.test(value)) {
      return formatISODate(parseISODate(value), { representation: 'complete' });
    }

    value = value.replace('T', ' ');
    const [date, time] = value.split(' ', 2);
    if (!time) {
      return buildDateFromString(date.trim(), dateFormat, 'complete');
    }

    // TODO:
    // based on locale, we need to parse the date and the time
    // could be 12 hour time, or 24 hour time
    // date will vary depending on locale
    return null; // FIXME:
  }
  return null;
}

/**
 * Based on the number of successes or failures, provide an appropriate character for notification
 * This is used when success and error are shown separately
 * @param type
 * @param itemCount
 * @returns
 */
export function getSuccessOrFailureChar(type: 'success' | 'failure', itemCount: number) {
  if (type === 'success') {
    return itemCount > 0 ? '✅' : '❌';
  }
  return itemCount === 0 ? '✅' : '❌';
}

/**
 * Based on the number of successes and failures, provide an appropriate character for notification
 * This is used for a summary (e.x. title)
 * @param type
 * @param itemCount
 * @returns
 */
export function getSuccessOrFailureOrWarningChar(itemSuccessCount: number, itemFailedCount: number) {
  if (itemFailedCount === 0) {
    return '✅';
  } else if (itemSuccessCount === 0) {
    return '❌';
  }
  return '⚠️';
}

/**
 * Returns a map of records
 * {
 *   records: [] // all base records (excludes subquery fields)
 *   // each subquery with records gets split out
 *   accounts__r: []
 *   contacts__r: []
 *   ...: []
 * }
 *
 * @param records
 * @param fields
 * @param subqueryFields
 */
export function getMapOfBaseAndSubqueryRecords(records: any[], fields: string[], subqueryFields: MapOf<string[]>) {
  const output: MapOf<any[]> = {};
  // output['records'] = flattenRecords(records, fields);

  const subqueryFieldsSet = new Set(Object.keys(subqueryFields));
  // split fields into regular fields and subquery fields to partition record
  const [baseFieldsToUse, subqueryFieldsToUse] = fields.reduce(
    (output: [string[], string[]], field) => {
      if (subqueryFieldsSet.has(field)) {
        output[1].push(field);
      } else {
        output[0].push(field);
      }
      return output;
    },
    [[], []]
  );

  // records
  output['records'] = flattenRecords(records, baseFieldsToUse);

  // add key in output for subquery records
  if (subqueryFieldsToUse.length) {
    subqueryFieldsToUse.forEach((field) => {
      const childRecords = records.flatMap((record) => record[field]?.records || []).filter(Boolean);
      if (childRecords.length) {
        output[getExcelSafeSheetName(field)] = flattenRecords(childRecords, subqueryFields[field]);
      }
    });
  }
  return output;
}

/**
 * Sheet names must be unique and have a maximum length of 31 characters.
 * @param name
 * @param existingNames
 * @returns
 */
export function getExcelSafeSheetName(name: string, existingNames: string[] = []) {
  const existingNamesSet = new Set(existingNames);
  let suffixNum = existingNames.length;
  if (!name) {
    name = `Sheet${suffixNum}`;
  } else if (name.length > 31) {
    name = name.substring(0, 31);
  }

  while (existingNamesSet.has(name)) {
    if (name.length + `${suffixNum}`.length > 31) {
      name = `${name.substring(0, 31 - `${suffixNum}`.length)}`;
    }
    name = `${name}${suffixNum}`;
    suffixNum++;
  }
  return name;
}

// https://stackoverflow.com/questions/53228948/how-to-get-image-file-size-from-base-64-string-in-javascript
export function getSizeInMbFromBase64(data: string) {
  if (!data) {
    return 0;
  }
  const padding = data.endsWith('==') ? 2 : 1;
  return (data.length * 0.75 - padding) / 1e6;
}

export function flattenObjectArray(data: MapOf<string[]>, delimiter = ','): MapOf<string> {
  const output: MapOf<string> = {};
  Object.keys(data).forEach((key) => {
    output[key] = data[key].join(delimiter);
  });
  return output;
}

export function isRecordWithId(value: any): value is { Id: string; [key: string]: any } {
  return isString(value.Id);
}<|MERGE_RESOLUTION|>--- conflicted
+++ resolved
@@ -137,21 +137,13 @@
   return records.map((record) => flattenRecord(record, fields));
 }
 
-<<<<<<< HEAD
-export function flattenRecord(record: Record, fields: string[], flattenSubquery = true): MapOf<string> {
-=======
 export function flattenRecord(record: Record, fields: string[], flattObjects = true): MapOf<string> {
->>>>>>> cb632aab
   return fields.reduce((obj, field) => {
     const value = lodashGet(record, field);
     if (isObject(value) && flattObjects) {
       // Subquery records have nested "records" values
       if (Array.isArray(value['records'])) {
-        if (flattenSubquery) {
-          obj[field] = JSON.stringify(value['records']).replace(REGEX.LEADING_TRAILING_QUOTES, '');
-        } else {
-          obj[field] = value;
-        }
+        obj[field] = JSON.stringify(value['records']).replace(REGEX.LEADING_TRAILING_QUOTES, '');
       } else {
         obj[field] = JSON.stringify(value).replace(REGEX.LEADING_TRAILING_QUOTES, '');
       }
