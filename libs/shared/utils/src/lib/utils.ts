--- conflicted
+++ resolved
@@ -772,7 +772,15 @@
   }, []);
 }
 
-<<<<<<< HEAD
+// https://stackoverflow.com/questions/7394748/whats-the-right-way-to-decode-a-string-that-has-special-html-entities-in-it
+export function decodeHtmlEntity(value: Maybe<string>) {
+  return (value?.replace(/&amp;|&#(\d+);/g, (match, dec) => String.fromCharCode(dec)) || '')
+    .replaceAll('&quot;', '"')
+    .replaceAll('\x00', '&')
+    .replaceAll('&lt;', '<')
+    .replaceAll('&gt;', '>');
+}
+
 /**
  * Salesforce encodes metadata types in a slightly unique way where build-in encodeURIComponent would only work for some characters
  * and other characters, like space or underscore are not encoded
@@ -825,13 +833,4 @@
     encodedStr += charEncodingMap[char] || char;
   }
   return encodedStr;
-=======
-// https://stackoverflow.com/questions/7394748/whats-the-right-way-to-decode-a-string-that-has-special-html-entities-in-it
-export function decodeHtmlEntity(value: Maybe<string>) {
-  return (value?.replace(/&amp;|&#(\d+);/g, (match, dec) => String.fromCharCode(dec)) || '')
-    .replaceAll('&quot;', '"')
-    .replaceAll('\x00', '&')
-    .replaceAll('&lt;', '<')
-    .replaceAll('&gt;', '>');
->>>>>>> 33ada731
 }