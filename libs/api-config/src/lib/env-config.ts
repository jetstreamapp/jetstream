/* eslint-disable @typescript-eslint/no-non-null-assertion */
import type { UserProfileSession, UserProfileUiWithIdentities } from '@jetstream/auth/types';
import type { Maybe } from '@jetstream/types';
import chalk from 'chalk';
import * as dotenv from 'dotenv';
import { readFileSync } from 'fs-extra';
import { isNumber } from 'lodash';
import { join } from 'path';
import { z } from 'zod';

dotenv.config();

let VERSION = 'unknown';
try {
  VERSION = readFileSync(join(__dirname, '../../VERSION'), 'utf-8').trim();
} catch (ex) {
  // ignore errors
}

function ensureBoolean(value: Maybe<string | boolean>): boolean {
  if (typeof value === 'boolean') {
    return value;
  } else if (typeof value === 'string') {
    return value.toLowerCase().startsWith('t');
  }
  return false;
}

/**
 * This object allows for someone to run Jetstream in a local environment
 * an bypass authentication - this is useful for running locally.
 *
 * This user cannot be used outside of localhost regardless of the environment variables.
 */
const EXAMPLE_USER: UserProfileSession = {
  id: 'AAAAAAAA-0000-0000-0000-AAAAAAAAAAAA',
  name: 'Test User',
  email: 'test@example.com',
  emailVerified: true,
  userId: 'test|AAAAAAAA-0000-0000-0000-AAAAAAAAAAAA',
  authFactors: [],
};

const EXAMPLE_USER_FULL_PROFILE: UserProfileUiWithIdentities = {
  ...EXAMPLE_USER,
  hasPasswordSet: false,
  authFactors: [],
  identities: [],
  picture: null,
  createdAt: new Date(),
  updatedAt: new Date(),
  preferences: {
    skipFrontdoorLogin: false,
    id: 'AAAAAAAA-0000-0000-0000-AAAAAAAAAAAA',
    userId: 'test|TEST_USER_ID',
    createdAt: new Date(),
    updatedAt: new Date(),
  },
};

const booleanSchema = z.union([z.string(), z.boolean()]).optional().transform(ensureBoolean);
const numberSchema = z
  .union([z.string(), z.number()])
  .optional()
  .transform((val) => {
    if (isNumber(val) || !val) {
      return val ?? null;
    }
    return /[0-9]+/.test(val) ? parseInt(val) : null;
  });

const envSchema = z.object({
  LOG_LEVEL: z
    .enum(['trace', 'debug', 'info', 'warn', 'error', 'fatal', 'silent'])
    .optional()
    .transform((value) => value ?? 'debug'),
  CI: booleanSchema,
  // LOCAL OVERRIDE
  // EXAMPLE_USER: z.record(z.any()).optional(),
  EXAMPLE_USER: z
    .object({
      id: z.string(),
      userId: z.string(),
      name: z.string(),
      email: z.string(),
      emailVerified: z.boolean(),
      authFactors: z
        .object({
          type: z.string(),
          enabled: z.boolean(),
        })
        .array(),
    })
    .nullish(),
  EXAMPLE_USER_PASSWORD: z.string().nullish(),
  EXAMPLE_USER_FULL_PROFILE: z.record(z.any()).nullish(),
  IS_LOCAL_DOCKER: booleanSchema,
  // SYSTEM
  NODE_ENV: z
    .enum(['development', 'test', 'staging', 'production'])
    .optional()
    .transform((value) => value ?? 'production'),
  ENVIRONMENT: z
    .enum(['development', 'test', 'staging', 'production'])
    .optional()
    .transform((value) => value ?? 'production'),
  PORT: numberSchema.default(3333),
  // Set based on environment and server url protocol
  USE_SECURE_COOKIES: booleanSchema,
  CAPTCHA_SECRET_KEY: z.string().optional(),
  CAPTCHA_PROPERTY: z.literal('captchaToken').optional().default('captchaToken'),
  IP_API_KEY: z.string().optional().describe('API Key used to get location information from IP address'),
  IP_API_SERVICE: z.enum(['IP-API', 'LOCAL']).optional().describe('API Key used to get location information from IP address'),
  VERSION: z.string().optional(),
  ROLLBAR_SERVER_TOKEN: z.string().optional(),

  // Legacy Auth0 - Used to allow JIT password migration
  AUTH0_CLIENT_ID: z.string().nullish(),
  AUTH0_CLIENT_SECRET: z.string().nullish(),
  AUTH0_DOMAIN: z.string().nullish(),

  // JETSTREAM
  JETSTREAM_AUTH_2FA_EMAIL_DEFAULT_VALUE: z.union([z.string(), z.boolean()]).optional().default(true).transform(ensureBoolean),
  JETSTREAM_AUTH_SECRET: z.string().describe('Used to sign authentication cookies.'),
  // Must be 32 characters
  JETSTREAM_AUTH_OTP_SECRET: z.string(),
  JETSTREAM_SESSION_SECRET: z.string(),
  JETSTREAM_SESSION_SECRET_PREV: z
    .string()
    .optional()
    .transform((val) => val || null),
  JETSTREAM_POSTGRES_DBURI: z.string(),
  JETSTREAM_SERVER_DOMAIN: z.string(),
  JETSTREAM_SERVER_URL: z.string().url(),
  JETSTREAM_CLIENT_URL: z.string(),
  PRISMA_DEBUG: booleanSchema,
  COMETD_DEBUG: z.enum(['error', 'warn', 'info', 'debug']).optional(),
  // AUTH - OAuth2 credentials for logging in via OAuth2
  AUTH_SFDC_CLIENT_ID: z
    .string()
    .optional()
    .transform((val) => {
      if (!val) {
        console.warn('AUTH_SFDC_CLIENT_ID is not set - Logging in with Salesforce will not be available');
      }
      return val || '';
    }),
  AUTH_SFDC_CLIENT_SECRET: z
    .string()
    .optional()
    .transform((val) => {
      if (!val) {
        console.warn('AUTH_SFDC_CLIENT_SECRET is not set - Logging in with Salesforce will not be available');
      }
      return val || '';
    }),
  AUTH_GOOGLE_CLIENT_ID: z
    .string()
    .optional()
    .transform((val) => {
      if (!val) {
        console.warn('AUTH_GOOGLE_CLIENT_ID is not set - Logging in with Google will not be available');
      }
      return val || '';
    }),
  AUTH_GOOGLE_CLIENT_SECRET: z
    .string()
    .optional()
    .transform((val) => {
      if (!val) {
        console.warn('AUTH_GOOGLE_CLIENT_SECRET is not set - Logging in with Google will not be available');
      }
      return val || '';
    }),
  /**
   * EMAIL
   * If not set, email will not be sent
   */
  JETSTREAM_EMAIL_DOMAIN: z.string().optional().default('mail@getjetstream.app'),
  JETSTREAM_EMAIL_FROM_NAME: z.string().optional().default('Jetstream Support <support@getjetstream.app>'),
  JETSTREAM_EMAIL_REPLY_TO: z.string().optional().default('support@getjetstream.app'),
  MAILGUN_API_KEY: z.string().optional(),
  MAILGUN_WEBHOOK_KEY: z.string().optional(),
  /**
   * Salesforce Org Connections
   * Connected App OAuth2 for connecting orgs
   */
  SFDC_API_VERSION: z.string().regex(/^[0-9]{2,4}\.[0-9]$/),
  SFDC_CONSUMER_SECRET: z.string().min(1),
  SFDC_CONSUMER_KEY: z.string().min(1),
  SFDC_CALLBACK_URL: z.string().url(),
  /**
   * Google OAuth2
   * Allows google drive configuration
   */
  GOOGLE_APP_ID: z.string().optional(),
  GOOGLE_API_KEY: z.string().optional(),
  GOOGLE_CLIENT_ID: z.string().optional(),
  /**
   * HONEYCOMB
   * This is used for logging node application metrics
   */
  HONEYCOMB_ENABLED: booleanSchema,
  HONEYCOMB_API_KEY: z.string().optional(),
  /**
<<<<<<< HEAD
   * STRIPE
   */
  STRIPE_API_KEY: z.string().optional(),
  STRIPE_WEBHOOK_SECRET: z.string().optional(),
  STRIPE_ANNUAL_PRICE_ID: z.string().optional(),
  STRIPE_MONTHLY_PRICE_ID: z.string().optional(),
=======
   * GEO-IP API (private service basic auth)
   */
  GEO_IP_API_USERNAME: z.string().optional(),
  GEO_IP_API_PASSWORD: z.string().optional(),
  GEO_IP_API_HOSTNAME: z.string().optional(),
>>>>>>> 5c0c3d4d
});

const parseResults = envSchema.safeParse({
  ...process.env,
  USE_SECURE_COOKIES: ensureBoolean(process.env.ENVIRONMENT === 'production' && process.env.JETSTREAM_SERVER_URL?.startsWith('https')),
  EXAMPLE_USER: ensureBoolean(process.env.EXAMPLE_USER_OVERRIDE) ? EXAMPLE_USER : null,
  EXAMPLE_USER_PASSWORD: ensureBoolean(process.env.EXAMPLE_USER_OVERRIDE) ? process.env.EXAMPLE_USER_PASSWORD : null,
  EXAMPLE_USER_FULL_PROFILE: ensureBoolean(process.env.EXAMPLE_USER_OVERRIDE) ? EXAMPLE_USER_FULL_PROFILE : null,
  SFDC_API_VERSION: process.env.NX_SFDC_API_VERSION || process.env.SFDC_API_VERSION,
  STRIPE_ANNUAL_PRICE_ID: process.env.NX_PUBLIC_STRIPE_ANNUAL_PRICE_ID,
  STRIPE_MONTHLY_PRICE_ID: process.env.NX_PUBLIC_STRIPE_MONTHLY_PRICE_ID,
  VERSION,
});

if (!parseResults.success) {
  console.error(`❌ ${chalk.red('Error parsing environment variables:')}
${chalk.yellow(JSON.stringify(parseResults.error.flatten().fieldErrors, null, 2))}
`);
  process.exit(1);
}

export type Env = z.infer<typeof envSchema>;
export const ENV: Env = parseResults.data;<|MERGE_RESOLUTION|>--- conflicted
+++ resolved
@@ -203,20 +203,18 @@
   HONEYCOMB_ENABLED: booleanSchema,
   HONEYCOMB_API_KEY: z.string().optional(),
   /**
-<<<<<<< HEAD
+   * GEO-IP API (private service basic auth)
+   */
+  GEO_IP_API_USERNAME: z.string().optional(),
+  GEO_IP_API_PASSWORD: z.string().optional(),
+  GEO_IP_API_HOSTNAME: z.string().optional(),
+  /**
    * STRIPE
    */
   STRIPE_API_KEY: z.string().optional(),
   STRIPE_WEBHOOK_SECRET: z.string().optional(),
   STRIPE_ANNUAL_PRICE_ID: z.string().optional(),
   STRIPE_MONTHLY_PRICE_ID: z.string().optional(),
-=======
-   * GEO-IP API (private service basic auth)
-   */
-  GEO_IP_API_USERNAME: z.string().optional(),
-  GEO_IP_API_PASSWORD: z.string().optional(),
-  GEO_IP_API_HOSTNAME: z.string().optional(),
->>>>>>> 5c0c3d4d
 });
 
 const parseResults = envSchema.safeParse({
