--- conflicted
+++ resolved
@@ -209,7 +209,8 @@
   GEO_IP_API_USERNAME: z.string().optional(),
   GEO_IP_API_PASSWORD: z.string().optional(),
   GEO_IP_API_HOSTNAME: z.string().optional(),
-<<<<<<< HEAD
+
+  WEB_EXTENSION_ID: z.string().optional().default(''),
   /**
    * STRIPE
    */
@@ -217,10 +218,6 @@
   STRIPE_WEBHOOK_SECRET: z.string().optional(),
   STRIPE_ANNUAL_PRICE_ID: z.string().optional(),
   STRIPE_MONTHLY_PRICE_ID: z.string().optional(),
-=======
-
-  WEB_EXTENSION_ID: z.string().optional().default(''),
->>>>>>> 2f608026
 });
 
 const parseResults = envSchema.safeParse({
